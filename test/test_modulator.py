import pytest
import numpy as np
import numpy.testing as npt

from dsp import modulation
from dsp.core import theory


def _flip_symbols(sig, idx, d):
    for i in idx:
        if np.random.randint(0, 2):
            if sig[i].real > 0:
                sig[i] -= d
            else:
                sig[i] += d
        else:
            if sig[i].imag > 0:
                sig[i] -= 1.j * d
            else:
                sig[i] += 1.j * d
    return sig


class TestBits(object):
    @pytest.mark.parametrize("ctype", [modulation.PRBSBits, modulation.RandomBits])
    @pytest.mark.parametrize("N", [2 ** 10, 2 ** 14, 2 ** 18])
    @pytest.mark.parametrize("nmodes", np.arange(1, 4))
    def testshape(self, ctype, N, nmodes):
        b = ctype(N, nmodes=nmodes)
        assert b.shape == (nmodes, N)

    @pytest.mark.parametrize("ctype", [modulation.PRBSBits, modulation.RandomBits])
    def testtype(self, ctype):
        c = ctype(100, nmodes=1)
        assert c.dtype == np.bool

    @pytest.mark.parametrize("ctype", [modulation.PRBSBits, modulation.RandomBits])
    def testdist(self, ctype):
        c = ctype(10 ** 6)
        ones = np.count_nonzero(c)
        assert (ones - 10 ** 6 / 2) < 1000

    def testprbspreserveattr(self):
        c = modulation.PRBSBits(1000)
        cc = np.roll(c, 100)
        assert cc._seed == c._seed
        assert cc._order == c._order

    def testrandpreserveattr(self):
        c = modulation.RandomBits(1000)
        cc = np.roll(c, 100)
        assert cc._seed == c._seed
        assert cc._rand_state == c._rand_state


class TestQAMSymbolsGray(object):
    @pytest.mark.parametrize("N", [np.random.randint(1, 2 ** 20)])
    @pytest.mark.parametrize("nmodes", np.arange(1, 4))
    def test_shape(self, N, nmodes):
        s = modulation.SignalQAMGrayCoded(16, N, nmodes)
        assert s.shape == (nmodes, N)

    @pytest.mark.parametrize("M", [2 ** i for i in range(2, 8)])
    def testavgpow(self, M):
        s = modulation.SignalQAMGrayCoded(M, 2 ** 18)
        p = (abs(s) ** 2).mean()
        npt.assert_almost_equal(p, 1, 2)

    @pytest.mark.parametrize("M", [2 ** i for i in range(2, 8)])
    def test_symbols(self, M):
        s = modulation.SignalQAMGrayCoded(M, 1000, nmodes=1)
        si = np.unique(s)
        thsyms = theory.cal_symbols_qam(M) / np.sqrt(theory.cal_scaling_factor_qam(M))
        d = np.min(abs(s[0, :, np.newaxis] - thsyms), axis=1)
        assert si.shape[0] == M
        npt.assert_array_almost_equal(d, 0)

    @pytest.mark.parametrize("M", [2 ** i for i in range(2, 8)])
    @pytest.mark.parametrize("prbsseed", np.arange(1, 10))
    def testbits(self, M, prbsseed):
        s = modulation.SignalQAMGrayCoded(M, 1000, nmodes=1, seed=[prbsseed])
        npt.assert_array_almost_equal(s.demodulate(s), s.bits)

    @pytest.mark.parametrize("M", [2 ** i for i in range(2, 8)])
    @pytest.mark.parametrize("prbsseed", np.arange(1, 10))
    def testbits2(self, M, prbsseed):
        N = 1000
        s = modulation.SignalQAMGrayCoded(M, N, nmodes=1, seed=[prbsseed], bitclass=modulation.PRBSBits)
        bitsq = modulation.make_prbs_extXOR(s.bits._order[0], N * np.log2(M), prbsseed)
        npt.assert_array_almost_equal(s.demodulate(s)[0], bitsq)

    @pytest.mark.parametrize("M", [2 ** i for i in range(2, 8)])
    def testfromarray_order(self, M):
        a = np.random.choice(theory.cal_symbols_qam(M), 1000)
        s = modulation.SignalQAMGrayCoded.from_symbol_array(a)
        assert np.unique(s).shape[0] is M

    @pytest.mark.parametrize("M", [2 ** i for i in range(2, 8)])
    def testfromarray_avgpow(self, M):
        a = np.random.choice(theory.cal_symbols_qam(M), 1000)
        s = modulation.SignalQAMGrayCoded.from_symbol_array(a)
        npt.assert_almost_equal((abs(s) ** 2).mean(), (abs(s) ** 2).mean())

    @pytest.mark.parametrize("N", [1024, 12423, 100000, 2 ** 18])
    @pytest.mark.parametrize("M", [2 ** i for i in range(2, 8)])
    def testfrombits_len(self, N, M):
        b = modulation.make_prbs_extXOR(15, N)
        s = modulation.SignalQAMGrayCoded.from_bit_array(b, M)
        nbit = int(np.log2(M))
        nbitlen = N // nbit
        assert s.shape[1] == nbitlen

    @pytest.mark.parametrize("N", [1024, 12423, 100000, 2 ** 18])
    @pytest.mark.parametrize("M", [2 ** i for i in range(2, 8)])
    def testfrombits_bits(self, N, M):
        b = modulation.make_prbs_extXOR(15, N)
        s = modulation.SignalQAMGrayCoded.from_bit_array(b, M)
        nbit = int(np.log2(M))
        nbitlen = N // nbit
        npt.assert_almost_equal(s.demodulate(s)[0], b[:nbitlen * nbit])

    @pytest.mark.parametrize("attr", ["_M", "_bits", "_encoding", "_bitmap_mtx",
                                      "_fb", "_code", "_coded_symbols"])
    def test_preserveattr(self, attr):
        s1 = modulation.SignalQAMGrayCoded(16, 1000)
        s2 = s1 + 10
        a1 = getattr(s1, attr)
        a2 = getattr(s2, attr)
        if isinstance(a1, np.ndarray):
            npt.assert_array_almost_equal(a1, a2)
        else:
            assert a1 == a2

    def test_symbolpreserve(self):
        s1 = modulation.SignalQAMGrayCoded(16, 1000)
        s2 = s1 + 10
        npt.assert_array_almost_equal(s1, s2.symbols)

    def test_symbols_implace_op(self):
        s = modulation.SignalQAMGrayCoded(4, 2 ** 12)
        avg1 = (abs(s) ** 2).mean()
        s += 5
        avg2 = (abs(s.symbols) ** 2).mean()
        npt.assert_array_almost_equal(avg1, avg2)

    @pytest.mark.parametrize("os", np.arange(2, 5))
    @pytest.mark.parametrize("nmodes", np.arange(1, 3))
    def test_samplerate(self, os, nmodes):
        N = 1000
        Nn = os * N
        s = modulation.SignalQAMGrayCoded(16, N, nmodes=nmodes)
        s = s.resample(os, beta=0.2)
        assert s.shape == (nmodes, Nn)

    @pytest.mark.parametrize("os", np.arange(2, 5))
    def test_resample(self, os):
        N = 1000
        Nn = os * N
        s = modulation.SignalQAMGrayCoded(128, N)
        sn = s.resample(os, beta=0.2, renormalise=False)
        assert sn.fs == os
        assert s.fb ==1
        assert sn.fb == 1

    @pytest.mark.parametrize("os", np.arange(2, 5))
    def test_resample2(self, os):
        N = 1000
        Nn = os * N
        s = modulation.SignalQAMGrayCoded(128, N)
        sn = s.resample(os, beta=0.2, renormalise=False)
        si = sn.resample(1, beta=0.2, renormalise=False)
        si /= abs(si).max()
        s /= abs(s).max()
        npt.assert_array_almost_equal(s, si)

<<<<<<< HEAD
    def test_recreate_from_np_array(self):
        N = 1000
        N2 = 2*N
        s = modulation.SignalQAMGrayCoded(128, N)
        arr = np.arange(1000, dtype=np.complex128)
        s2 = s.recreate_from_np_array(arr)
        assert type(s) is type(s2)

    def test_recreate_from_np_array_attr(self):
        N = 1000
        N2 = 2*N
        s = modulation.SignalQAMGrayCoded(128, N)
        arr = np.arange(1000, dtype=np.complex128)
        s2 = s.recreate_from_np_array(arr)
        for attr in s._inheritattr_:
            assert getattr(s, attr) is getattr(s2, attr)

    def test_recreate_from_np_array_attr2(self):
        N = 1000
        N2 = 2*N
        s = modulation.SignalQAMGrayCoded(128, N)
        arr = np.arange(1000, dtype=np.complex128)
        s2 = s.recreate_from_np_array(arr)
        for attr in s._inheritbase_:
            assert getattr(s, attr) is getattr(s2, attr)

    @pytest.mark.parametrize("attr", [("_fs", 2), ("fs", 2), ("symbols", np.arange(10)), ("bla", "a")])
    def test_recreate_from_np_array_attr3(self, attr):
        N = 1000
        N2 = 2*N
        s = modulation.SignalQAMGrayCoded(128, N)
        arr = np.arange(1000, dtype=np.complex128)
        s2 = s.recreate_from_np_array(arr, **dict([attr]))
        a = getattr(s2, attr[0])
        assert a is attr[1]

    @pytest.mark.parametrize("attr", [("_fs", 2), ("_symbols", np.arange(10))])
    def test_recreate_from_np_array_attr4(self, attr):
        N = 1000
        N2 = 2*N
        s = modulation.SignalQAMGrayCoded(128, N)
        arr = np.arange(1000, dtype=np.complex128)
        s2 = s.recreate_from_np_array(arr, **dict([attr]))
        a = getattr(s2, attr[0].strip("_"))
        assert a is attr[1]

    def test_recreate_from_np_array_attr5(self):
        N = 1000
        N2 = 2*N
        s = modulation.SignalQAMGrayCoded(128, N)
        arr = np.arange(1000, dtype=np.complex128)
        s2 = s.recreate_from_np_array(arr, fs=4)
        a = s2.fs
        assert a is 4

    @pytest.mark.parametrize("factor", [0.5, 1, 2])
    def test_recreate_from_np_array_shape(self, factor):
        N = 1000
        N2 = factor*N
        s = modulation.SignalQAMGrayCoded(128, N)
        arr = np.arange(N2, dtype=np.complex128)
        s2 = s.recreate_from_np_array(arr)
        assert s2.shape[0] == N2

    @pytest.mark.parametrize("nmodes", [1, 2, 3])
    @pytest.mark.parametrize("ndims", [1, 2, 3])
    def test_recreate_from_np_array_shape2(self, nmodes, ndims):
        N = 1000
        s = modulation.SignalQAMGrayCoded(128, N, nmodes=nmodes)
        arr = np.arange(ndims*N, dtype=np.complex128).reshape(ndims, N)
        s2 = s.recreate_from_np_array(arr)
        assert s2.shape == (ndims, N)

    @pytest.mark.parametrize("dtype", [np.float32, np.int, np.complex64, np.complex128])
    def test_recreate_from_np_array_dtype(self, dtype):
        N = 1000
        N2 = 2*N
        s = modulation.SignalQAMGrayCoded(128, N)
        arr = np.arange(1000, dtype=dtype)
        s2 = s.recreate_from_np_array(arr)
        assert type(s) is type(s2)
        assert s2.dtype is np.dtype(dtype)

=======
    @pytest.mark.parametrize("M", [4, 16, 32, 64])
    def test_scale(self, M):
        N = 1000
        s = modulation.SignalQAMGrayCoded(M, N, nmodes=1)
        p = np.mean(abs(s.coded_symbols)**2)
        npt.assert_almost_equal(p, 1)
>>>>>>> b03e4cee



class TestPilotSignal(object):
    @pytest.mark.parametrize("N", [2 ** 18, 2 ** 12, 2 ** 14])
    @pytest.mark.parametrize("nmodes", range(1, 4))
    def testshape(self, N, nmodes):
        s = modulation.SignalWithPilots(128, N, 256, 32, 1, nmodes=nmodes)
        assert s.shape[1] == N and s.shape[0] == nmodes

    @pytest.mark.parametrize("N", [1, 123, 256, 534])
    def testseqlen(self, N):
        QPSK = modulation.SignalQAMGrayCoded(4, 200)
        s = modulation.SignalWithPilots(128, 2 ** 18, N, 0, 1)
        dist = abs(s[0, :N, np.newaxis] - QPSK.coded_symbols)
        npt.assert_array_almost_equal(np.min(dist, axis=1), 0)

    @pytest.mark.parametrize("N", [1, 2, 32, 64, 128])
    def testphpilots(self, N):
        QPSK = modulation.SignalQAMGrayCoded(4, 200)
        s = modulation.SignalWithPilots(128, 2 ** 18, 0, N, 1)
        dist = abs(s[0, ::N, np.newaxis] - QPSK.coded_symbols)
        npt.assert_array_almost_equal(np.min(dist, axis=1), 0)

    @pytest.mark.parametrize("Nseq", [2, 32, 64, 128])
    @pytest.mark.parametrize("ph_i", [2, 32, 64, 128])
    def test_symbols(self, Nseq, ph_i):
        ph_fr = 50
        s = modulation.SignalWithPilots(128, ph_fr * ph_i + Nseq, Nseq, ph_i, 1)
        idx, idx_d, idx_p = modulation.SignalWithPilots._cal_pilot_idx(ph_fr * ph_i + Nseq, Nseq, ph_i)
        npt.assert_array_almost_equal(s[:, idx_d], s.symbols)

    @pytest.mark.parametrize("N", np.arange(2, 5))
    def testframes_shape(self, N):
        s = modulation.SignalWithPilots(128, 2 ** 16, 128, 32, nframes=N)
        assert 2 ** 16 * N == s.shape[1]

    @pytest.mark.parametrize("N", np.arange(2, 5))
    def testframes_data(self, N):
        flen = 2 ** 16
        s = modulation.SignalWithPilots(128, flen, 128, 32, nframes=N)
        for i in range(1, N):
            npt.assert_array_almost_equal(s[:, :flen], s[:, i * flen:(i + 1) * flen])

    @pytest.mark.parametrize("N", [1, 123, 256, 534])
    def test_from_data_seqlen(self, N):
        QPSK = modulation.SignalQAMGrayCoded(4, 200)
        data = modulation.SignalQAMGrayCoded(128, 2 ** 12)
        s = modulation.SignalWithPilots.from_data_array(data, 2 ** 12, N, 0, 1)
        dist = abs(s[0, :N, np.newaxis] - QPSK.coded_symbols)
        npt.assert_array_almost_equal(np.min(dist, axis=1), 0)

    @pytest.mark.parametrize("N", [1, 2, 32, 64, 128])
    def test_from_data_phpilots(self, N):
        QPSK = modulation.SignalQAMGrayCoded(4, 200)
        data = modulation.SignalQAMGrayCoded(128, 2 ** 12)
        s = modulation.SignalWithPilots.from_data_array(data, 2 ** 12, 0, N, 1)
        dist = abs(s[0, ::N, np.newaxis] - QPSK.coded_symbols)
        npt.assert_array_almost_equal(np.min(dist, axis=1), 0)

    def test_from_data_symbols(self):
        data = modulation.SignalQAMGrayCoded(128, 2 ** 12)
        s = modulation.SignalWithPilots.from_data_array(data, 2 ** 12, 128, 16, 1)
        npt.assert_array_almost_equal(data[:, :s.symbols.shape[1]], s.symbols)

    def test_from_data_symbols2(self):
        data = modulation.SignalQAMGrayCoded(128, 2 ** 12)
        idx, idx_d, idx_p = modulation.SignalWithPilots._cal_pilot_idx(2 ** 12, 128, 16)
        s = modulation.SignalWithPilots.from_data_array(data, 2 ** 12, 128, 16, 1)
        npt.assert_array_almost_equal(s[:, idx_d], data[:, :np.count_nonzero(idx_d)])

    @pytest.mark.parametrize("p_ins", [0, 1, 16, 32])
    def test_from_data_symbols3(self, p_ins):
        data = modulation.SignalQAMGrayCoded(128, 2 ** 12 - 128)
        s = modulation.SignalWithPilots.from_data_array(data, 2 ** 12, 128, p_ins, 1)
        assert s.shape[1] == 2 ** 12

    @pytest.mark.parametrize("os", np.arange(2, 5))
    def test_resample(self, os):
        N = 2 ** 12 - 128
        Nn = os * N
        s = modulation.SignalQAMGrayCoded(128, N)
        sn = modulation.SignalWithPilots.from_data_array(s, 2 ** 12, 128, None, 1)
        si = sn.resample(2, beta=0.2, renormalise=False)
        assert si.shape[0] == sn.shape[0]
        assert si.shape[1] == 2 * sn.shape[1]
        npt.assert_array_almost_equal(s, si.symbols)

    @pytest.mark.parametrize("Nseq", [64, 128])
    @pytest.mark.parametrize("ph_i", [2, 32, 64])
    @pytest.mark.parametrize("nframes", [1, 2, 3, 4])
    def test_get_data(self, Nseq, ph_i, nframes):
        N = 2 ** 16
        s = modulation.SignalWithPilots(64, N, Nseq, ph_i, nframes=nframes)
        npt.assert_array_almost_equal(s.get_data(), np.tile(s.symbols, nframes))

    def test_symbol_inherit(self):
        s = modulation.SignalQAMGrayCoded(128, 2**16, nmodes=2)
        sp = modulation.SignalWithPilots.from_data_array(s, 2**16, 256, 32)
        npt.assert_array_almost_equal(sp.symbols, sp.get_data())

    def test_symbol_inherit_shape(self):
        s = modulation.SignalQAMGrayCoded(128, 2**16, nmodes=2)
        sp = modulation.SignalWithPilots.from_data_array(s, 2**16, 256, 32)
        N = 2**16-256
        ph = N//32
        NN = N-ph
        assert sp.symbols.shape[1] == NN

    def test_symbol_inherit2(self):
        sp = modulation.SignalWithPilots(128, 2**16, 256, 32, nmodes=2)
        npt.assert_array_almost_equal(sp.symbols, sp.get_data())

    def test_symbol_inherit_shape2(self):
        sp = modulation.SignalWithPilots(128, 2**16, 256, 32, nmodes=2)
        N = 2**16-256
        ph = N//32
        NN = N-ph
        assert sp.symbols.shape[1] == NN


class TestTDHybridsSymbols(object):
    @pytest.mark.parametrize("M1", [4, 16, 32, 64, 128, 256])
    @pytest.mark.parametrize("M2", [4, 16, 32, 64, 128, 256])
    def test_dist(self, M1, M2):
        s = modulation.TDHQAMSymbols((M1, M2), 1000, fr=0.5)
        d1_r = np.min(np.diff(np.unique(s._symbols_M1.real)))
        d2_r = np.min(np.diff(np.unique(s._symbols_M2.real)))
        d1_i = np.min(np.diff(np.unique(s._symbols_M1.imag)))
        d2_i = np.min(np.diff(np.unique(s._symbols_M2.imag)))
        npt.assert_approx_equal(d1_r, d2_r)
        npt.assert_approx_equal(d1_i, d2_i)

    @pytest.mark.parametrize("r1", np.arange(1, 10))
    @pytest.mark.parametrize("r2", np.arange(1, 10))
    def test_ratio(self, r1, r2):
        import math
        if math.gcd(r1, r2) > 1:
            assert True
            return
        r = r1 + r2
        o = modulation.TDHQAMSymbols((16, 4), 1000, fr=r2 / r)
        for i in range(r):
            s = o[0, i::r]
            if i % r < r1:
                d = np.min(abs(s[:, np.newaxis] - o._symbols_M1), axis=1)
                npt.assert_array_almost_equal(d, 0)
            else:
                d = np.min(abs(s[:, np.newaxis] - o._symbols_M2), axis=1)
                npt.assert_array_almost_equal(d, 0)

    def testclass(self):
        s = modulation.TDHQAMSymbols((16, 4), 1000)
        type(s._symbols_M1) is modulation.SignalQAMGrayCoded
        type(s._symbols_M2) is modulation.SignalQAMGrayCoded

    @pytest.mark.parametrize("r1", np.arange(1, 3))
    @pytest.mark.parametrize("r2", np.arange(1, 3))
    def test_from_arrays_shape(self, r1, r2):
        import math
        if math.gcd(r1, r2) > 1:
            assert True
            return
        r = r1 + r2
        s1 = modulation.SignalQAMGrayCoded(16, 1000 * r1)
        s2 = modulation.SignalQAMGrayCoded(4, 1000 * r2)
        o = modulation.TDHQAMSymbols.from_symbol_arrays(s1, s2, r2 / r)
        assert o.shape == (1, 1000 * (r1 + r2))

    @pytest.mark.parametrize("r1", np.arange(1, 3))
    @pytest.mark.parametrize("r2", np.arange(1, 3))
    def test_from_arrays_ratio(self, r1, r2):
        import math
        if math.gcd(r1, r2) > 1:
            assert True
            return
        r = r1 + r2
        s1 = modulation.SignalQAMGrayCoded(16, 1000 * r1, seed=[1, 2])
        s2 = modulation.SignalQAMGrayCoded(4, 1000 * r2, seed=[1, 2])
        o = modulation.TDHQAMSymbols.from_symbol_arrays(s1, s2, r2 / r)
        o2 = modulation.TDHQAMSymbols((16, 4), 1000 * (r1 + r2), fr=r2 / r, seed=[1, 2])
        npt.assert_array_almost_equal(o, o2)

    @pytest.mark.parametrize("attr", ["fb", "M", "f_M1", "f_M2", "f_M", "fr"])
    def test_preserveattr(self, attr):
        s1 = modulation.TDHQAMSymbols((16, 4), 1000, 0.5)
        s2 = s1 + 10
        a1 = getattr(s1, attr)
        a2 = getattr(s2, attr)
        if isinstance(a1, np.ndarray):
            npt.assert_array_almost_equal(a1, a2)
        else:
            assert a1 == a2


class TestSignal(object):
    @pytest.mark.parametrize("attr", ["fb", "M", "fs", "symbols"])
    def test_preserveattr(self, attr):
        s1 = modulation.ResampledQAM(16, 1000, fs=2)
        s2 = s1 + 10
        a1 = getattr(s1, attr)
        a2 = getattr(s2, attr)
        if isinstance(a1, np.ndarray):
            npt.assert_array_almost_equal(a1, a2)
        else:
            assert a1 == a2

    @pytest.mark.parametrize("os", np.arange(2, 5))
    @pytest.mark.parametrize("nmodes", np.arange(1, 3))
    def test_samplerate(self, os, nmodes):
        N = 1000
        Nn = os * N
        s = modulation.ResampledQAM(16, N, fs=os, nmodes=nmodes)
        assert s.shape == (nmodes, Nn)

    @pytest.mark.parametrize("os", np.arange(2, 5))
    def test_resample(self, os):
        N = 1000
        Nn = os * N
        s = modulation.SignalQAMGrayCoded(128, N)
        sn = modulation.ResampledQAM.from_symbol_array(s, fs=os, beta=0.2, renormalise=False)
        si = sn.resample(1, beta=0.2, renormalise=False)
        si /= abs(si).max()
        s /= abs(s).max()
        npt.assert_array_almost_equal(s, si)

    @pytest.mark.parametrize("os", np.arange(2, 5))
    def test_from_symbol_array(self, os):
        N = 1000
        Nn = os * N
        s = modulation.SignalQAMGrayCoded(128, N)
        sn = modulation.ResampledQAM.from_symbol_array(s, fs=os, beta=0.2, renormalise=False)
        assert sn.shape[1] == s.shape[1] * os

    def test_symbols_implace_op(self):
        s = modulation.ResampledQAM(4, 2 ** 12)
        avg1 = (abs(s.symbols) ** 2).mean()
        s += 5
        avg2 = (abs(s.symbols) ** 2).mean()
        npt.assert_array_almost_equal(avg1, avg2)

    def test_symbolinherit(self):
        N = 1000
        s = modulation.SignalQAMGrayCoded(128, N)
        sn = modulation.ResampledQAM.from_symbol_array(s, fs=2, beta=0.2, renormalise=False)
        npt.assert_array_almost_equal(s, sn.symbols)
        #assert sn.symbols is s

    def test_symbolinherit2(self):
        N = 1000
        s = modulation.SignalQAMGrayCoded(128, N)
        sn = modulation.ResampledQAM.from_symbol_array(s, fs=2, beta=0.2, renormalise=False)
        sn2 = sn + 2
        #assert sn2.symbols is s
        npt.assert_array_almost_equal(s, sn2.symbols)

    def test_symbolinherit3(self):
        N = 1000
        s = modulation.ResampledQAM(16, N, fs=2)
        sn = s.resample(1, beta=0.2)
        npt.assert_array_almost_equal(s.symbols, sn.symbols)
        #assert sn.symbols is s.symbols

    @pytest.mark.parametrize("attr", ["M", "bits", "_encoding", "_bitmap_mtx",
                                      "fb", "_code", "coded_symbols"])
    def test_symbol_attr(self, attr):
        s = modulation.ResampledQAM(16, 2000, fs=2)
        a = getattr(s, attr)
        assert a is not None


class TestSignalQualityOnSignal(object):

    @pytest.mark.parametrize("nmodes", np.arange(1, 4))
    def test_ser_shape(self, nmodes):
        s = modulation.ResampledQAM(16, 2 ** 16, nmodes=nmodes)
        ser = s.cal_ser()
        assert ser.shape[0] == nmodes

    def test_ser_value(self):
        s = modulation.ResampledQAM(16, 2 ** 16)
        ser = s.cal_ser()
        assert ser[0] == 0

    @pytest.mark.parametrize("nmodes", np.arange(1, 4))
    def test_evm_shape(self, nmodes):
        s = modulation.ResampledQAM(16, 2 ** 16, nmodes=nmodes)
        evm = s.cal_evm()
        assert evm.shape[0] == nmodes

    def test_evm_value(self):
        s = modulation.ResampledQAM(16, 2 ** 16)
        evm = s.cal_evm()
        assert evm[0] < 1e-4

    @pytest.mark.parametrize("nmodes", np.arange(1, 4))
    def test_ber_shape(self, nmodes):
        s = modulation.ResampledQAM(16, 2 ** 16, nmodes=nmodes)
        ber = s.cal_ber()
        assert ber.shape[0] == nmodes

    def test_ber_value(self):
        s = modulation.ResampledQAM(16, 2 ** 16)
        s += 0.05 * (np.random.randn(2 ** 16) + 1.j * np.random.randn(2 ** 16))
        ber = s.cal_ber()
        assert ber[0] == 0

    @pytest.mark.parametrize("nmodes", np.arange(1, 4))
    def test_est_snr_shape(self, nmodes):
        s = modulation.ResampledQAM(16, 2 ** 16, nmodes=nmodes)
        snr = s.est_snr()
        assert snr.shape[0] == nmodes

    def test_est_snr_value(self):
        s = modulation.ResampledQAM(16, 2 ** 16)
        snr = s.est_snr()
        assert snr[0] > 1e25

    @pytest.mark.parametrize("nmodes", np.arange(1, 4))
    def test_cal_gmi_shape(self, nmodes):
        s = modulation.ResampledQAM(16, 2 ** 16, nmodes=nmodes)
        gmi, gmi_pb = s.cal_gmi()
        assert gmi.shape[0] == nmodes

    @pytest.mark.parametrize("M", [16, 128, 256])
    def test_cal_gmi_value(self, M):
        s = modulation.ResampledQAM(M, 2 ** 16)
        s += 0.0004 * (np.random.randn(2 ** 16) + 1.j * np.random.randn(2 ** 16))
        nbits = np.log2(M)
        gmi, gmi_pb = s.cal_gmi()
        npt.assert_almost_equal(gmi[0], nbits)


class TestPilotSignalQualityOnSignal(object):

    @pytest.mark.parametrize("nmodes", np.arange(1, 4))
    def test_ser_shape(self, nmodes):
        s = modulation.SignalWithPilots(16, 2 ** 16, 128, 32, nmodes=nmodes)
        ser = s.cal_ser()
        assert ser.shape[0] == nmodes

    def test_ser_value(self):
        s = modulation.SignalWithPilots(16, 2 ** 16, 128, 32, nmodes=1)
        ser = s.cal_ser()
        assert ser[0] == 0

    @pytest.mark.parametrize("nmodes", np.arange(1, 4))
    def test_evm_shape(self, nmodes):
        s = modulation.SignalWithPilots(16, 2 ** 16, 128, 32, nmodes=nmodes)
        evm = s.cal_evm()
        assert evm.shape[0] == nmodes

    def test_evm_value(self):
        s = modulation.SignalWithPilots(16, 2 ** 16, 128, 32, nmodes=1)
        evm = s.cal_evm()
        assert evm[0] < 1e-4

    @pytest.mark.parametrize("nmodes", np.arange(1, 4))
    def test_ber_shape(self, nmodes):
        s = modulation.SignalWithPilots(16, 2 ** 16, 128, 32, nmodes=nmodes)
        ber = s.cal_ber()
        assert ber.shape[0] == nmodes

    def test_ber_value(self):
        s = modulation.SignalWithPilots(16, 2 ** 16, 128, 32, nmodes=1)
        s += 0.05 * (np.random.randn(2 ** 16) + 1.j * np.random.randn(2 ** 16))
        ber = s.cal_ber()
        assert ber[0] == 0

    @pytest.mark.parametrize("nmodes", np.arange(1, 4))
    def test_est_snr_shape(self, nmodes):
        s = modulation.SignalWithPilots(16, 2 ** 16, 128, 32, nmodes=nmodes)
        snr = s.est_snr()
        assert snr.shape[0] == nmodes

    def test_est_snr_value(self):
        s = modulation.SignalWithPilots(16, 2 ** 16, 128, 32, nmodes=1)
        snr = s.est_snr()
        assert snr[0] > 1e25

    @pytest.mark.parametrize("nmodes", np.arange(1, 4))
    def test_cal_gmi_shape(self, nmodes):
        s = modulation.SignalWithPilots(16, 2 ** 16, 128, 32, nmodes=nmodes)
        gmi, gmi_pb = s.cal_gmi()
        assert gmi.shape[0] == nmodes

    @pytest.mark.parametrize("M", [16, 128, 256])
    def test_cal_gmi_value(self, M):
        s = modulation.SignalWithPilots(M, 2 ** 16, 128, 32, nmodes=1)
        s += 0.0004 * (np.random.randn(2 ** 16) + 1.j * np.random.randn(2 ** 16))
        nbits = np.log2(M)
        gmi, gmi_pb = s.cal_gmi()
        npt.assert_almost_equal(gmi[0], nbits)<|MERGE_RESOLUTION|>--- conflicted
+++ resolved
@@ -173,7 +173,13 @@
         s /= abs(s).max()
         npt.assert_array_almost_equal(s, si)
 
-<<<<<<< HEAD
+    @pytest.mark.parametrize("M", [4, 16, 32, 64])
+    def test_scale(self, M):
+        N = 1000
+        s = modulation.SignalQAMGrayCoded(M, N, nmodes=1)
+        p = np.mean(abs(s.coded_symbols)**2)
+        npt.assert_almost_equal(p, 1)
+
     def test_recreate_from_np_array(self):
         N = 1000
         N2 = 2*N
@@ -257,14 +263,6 @@
         assert type(s) is type(s2)
         assert s2.dtype is np.dtype(dtype)
 
-=======
-    @pytest.mark.parametrize("M", [4, 16, 32, 64])
-    def test_scale(self, M):
-        N = 1000
-        s = modulation.SignalQAMGrayCoded(M, N, nmodes=1)
-        p = np.mean(abs(s.coded_symbols)**2)
-        npt.assert_almost_equal(p, 1)
->>>>>>> b03e4cee
 
 
 
