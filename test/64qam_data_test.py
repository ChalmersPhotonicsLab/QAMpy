import numpy as np
import matplotlib.pylab as plt
<<<<<<< HEAD
from dsp import  equalisation, modulation, utils, phaserecovery, signal_quality
=======
from dsp import signals, equalisation, modulation, utils, phaserecovery, signal_quality
>>>>>>> 47ed90b6
from scipy.io import loadmat


os = 2
M = 64
QAM = modulation.QAMModulator(M)
snr = 35
muCMA = 1e-5
muRDE = 5e-5
Ncma = 100000
Nrde = 300000
ntaps = 33
niter = 4

#Dat = loadmat('data/OSNRLoading_1544p32_Att_2_OSNR_37_3.mat')
Dat = loadmat('data/SH_20Gbaud64QAM_test1.mat')
X = Dat['CH1'] + 1.j * Dat['CH2']
Y = Dat['CH3'] + 1.j * Dat['CH4']
X = X.flatten()
Y = Y.flatten()
#X = X[len(X)//2:]
#Y = Y[len(Y)//2:]

#X = utils.pre_filter(X, 2*3.9)
#Y = utils.pre_filter(Y, 2*3.9)
<<<<<<< HEAD
#X = utils.resample(X, 2.5, 2)
#Y = utils.resample(Y, 2.5, 2)
X = utils.rrcos_resample_zeroins(X, 2.5, 2, beta=0.05, Ts=1)
Y = utils.rrcos_resample_zeroins(Y, 2.5, 2, beta=0.05, Ts=1)
=======
X = utils.resample(X, 2.5, 2,renormalise = True)
Y = utils.resample(Y, 2.5, 2,renormalise = True)
>>>>>>> 47ed90b6
X = utils.comp_IQbalance(X)
Y = utils.comp_IQbalance(Y)
print(X.shape)
print(Y.shape)
SS = np.vstack([X[5000:-5000],Y[5000:-5000]])

SS = SS[:,:int(2e5)]

E, wxy, err_both = equalisation.dual_mode_equalisation(SS, os, (muCMA, muRDE), M, ntaps, Niter=(5,5), methods=("mcma", "sbd"), adaptive_stepsize=(True,True) )

X = signal_quality.normalise_sig(E[0,:],M)[1]
Y = signal_quality.normalise_sig(E[1,:],M)[1]    
E = np.vstack([X,Y])

foe = phaserecovery.find_freq_offset(E,fft_size = 2**10)


E = phaserecovery.comp_freq_offset(E,foe)

#Ec = E[:,2e4:-2e4]
wx, err_both = equalisation.equalise_signal(E, 1, muRDE, M,Niter=4, Ntaps=ntaps, method="sbd" , adaptive_stepsize=False)
Ec = equalisation.apply_filter(E, 1, wx)
E = Ec


print("X pol phase")
<<<<<<< HEAD
Ex, phx = phaserecovery.bps(E[0], 32, QAM.symbols, 8)
print("X pol phase done")
print("Y pol phase")
Ey, phy = phaserecovery.bps(E[1], 32, QAM.symbols, 8)
print("Y pol phase done")
Ec = np.vstack([Ex,Ey])

evmX = QAM.cal_evm(X[::2])
evmY = QAM.cal_evm(Y[::2])
evmEx = QAM.cal_evm(E[0])
evmEy = QAM.cal_evm(E[1])
#Ec[0] = signal_quality.normalise_sig(Ec[0], M)[1]
#Ec[1] = signal_quality.normalise_sig(Ec[1], M)[1]
evmEx_c = QAM.cal_evm(Ec[0])
evmEy_c = QAM.cal_evm(Ec[1])
print(evmEy_c)
print(evmEx_c)
=======
Ex, phx = phaserecovery.blindphasesearch(E[0], 64, QAM.symbols, 64)
print("X pol phase done")
print("Y pol phase")
Ey, phy = phaserecovery.blindphasesearch(E[1], 64, QAM.symbols, 64)
print("Y pol phase done")
Ec = np.vstack([Ex,Ey])


#
#wx, err_both = equalisation.equalise_signal(Ec, 1, muRDE, M,Niter=1, Ntaps=ntaps, method="sbd" , adaptive_stepsize=False)
#Ec = equalisation.apply_filter(Ec, 1, wx)


#print("X pol phase")
#Ex, phx = phaserecovery.blindphasesearch(Ec[0], 64, QAM.symbols, 128)
#print("X pol phase done")
#print("Y pol phase")
#Ey, phy = phaserecovery.blindphasesearch(Ec[1], 64, QAM.symbols, 128)
#print("Y pol phase done")
#Ec = np.vstack([Ex,Ey])


#evmX = QAM.cal_EVM(X[::2])
#evmY = QAM.cal_EVM(Y[::2])
#evmEx = QAM.cal_EVM(E[0])
#evmEy = QAM.cal_EVM(E[1])
#evmEx_c = QAM.cal_EVM(Ec[0])
#evmEy_c = QAM.cal_EVM(Ec[1])
>>>>>>> 47ed90b6
#sys.exit()
plt.figure()
plt.subplot(221)
#plt.title(r'After Phaserecovery $EVM_x=%.1f\%%$'%(evmEx_c*100))
plt.hexbin(Ec[0].real, Ec[0].imag)
plt.subplot(222)
#plt.title(r'After Phaserecovery $EVM_y=%.1f\%%$'%(evmEy_c*100))
plt.hexbin(Ec[1].real, Ec[1].imag)
plt.subplot(223)
#plt.title(r'Before Phaserecovery $EVM_x=%.1f\%%$'%(evmEx*100))
plt.hexbin(E[0].real, E[0].imag)
plt.subplot(224)
#plt.title(r'Before Phaserecovery $EVM_y=%.1f\%%$'%(evmEy*100))
plt.hexbin(E[1].real, E[1].imag)
plt.show()<|MERGE_RESOLUTION|>--- conflicted
+++ resolved
@@ -1,10 +1,6 @@
 import numpy as np
 import matplotlib.pylab as plt
-<<<<<<< HEAD
 from dsp import  equalisation, modulation, utils, phaserecovery, signal_quality
-=======
-from dsp import signals, equalisation, modulation, utils, phaserecovery, signal_quality
->>>>>>> 47ed90b6
 from scipy.io import loadmat
 
 
@@ -30,15 +26,10 @@
 
 #X = utils.pre_filter(X, 2*3.9)
 #Y = utils.pre_filter(Y, 2*3.9)
-<<<<<<< HEAD
 #X = utils.resample(X, 2.5, 2)
 #Y = utils.resample(Y, 2.5, 2)
 X = utils.rrcos_resample_zeroins(X, 2.5, 2, beta=0.05, Ts=1)
 Y = utils.rrcos_resample_zeroins(Y, 2.5, 2, beta=0.05, Ts=1)
-=======
-X = utils.resample(X, 2.5, 2,renormalise = True)
-Y = utils.resample(Y, 2.5, 2,renormalise = True)
->>>>>>> 47ed90b6
 X = utils.comp_IQbalance(X)
 Y = utils.comp_IQbalance(Y)
 print(X.shape)
@@ -65,7 +56,6 @@
 
 
 print("X pol phase")
-<<<<<<< HEAD
 Ex, phx = phaserecovery.bps(E[0], 32, QAM.symbols, 8)
 print("X pol phase done")
 print("Y pol phase")
@@ -83,36 +73,6 @@
 evmEy_c = QAM.cal_evm(Ec[1])
 print(evmEy_c)
 print(evmEx_c)
-=======
-Ex, phx = phaserecovery.blindphasesearch(E[0], 64, QAM.symbols, 64)
-print("X pol phase done")
-print("Y pol phase")
-Ey, phy = phaserecovery.blindphasesearch(E[1], 64, QAM.symbols, 64)
-print("Y pol phase done")
-Ec = np.vstack([Ex,Ey])
-
-
-#
-#wx, err_both = equalisation.equalise_signal(Ec, 1, muRDE, M,Niter=1, Ntaps=ntaps, method="sbd" , adaptive_stepsize=False)
-#Ec = equalisation.apply_filter(Ec, 1, wx)
-
-
-#print("X pol phase")
-#Ex, phx = phaserecovery.blindphasesearch(Ec[0], 64, QAM.symbols, 128)
-#print("X pol phase done")
-#print("Y pol phase")
-#Ey, phy = phaserecovery.blindphasesearch(Ec[1], 64, QAM.symbols, 128)
-#print("Y pol phase done")
-#Ec = np.vstack([Ex,Ey])
-
-
-#evmX = QAM.cal_EVM(X[::2])
-#evmY = QAM.cal_EVM(Y[::2])
-#evmEx = QAM.cal_EVM(E[0])
-#evmEy = QAM.cal_EVM(E[1])
-#evmEx_c = QAM.cal_EVM(Ec[0])
-#evmEy_c = QAM.cal_EVM(Ec[1])
->>>>>>> 47ed90b6
 #sys.exit()
 plt.figure()
 plt.subplot(221)
