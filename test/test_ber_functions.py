--- conflicted
+++ resolved
@@ -2,12 +2,7 @@
 import numpy as np
 import numpy.testing as npt
 
-<<<<<<< HEAD
-from dsp import modulation
-from dsp.adv import ber_functions
-=======
 from dsp import modulation, ber_functions, impairments
->>>>>>> d98e1af8
 
 
 class TestFindSequenceOffset(object):
