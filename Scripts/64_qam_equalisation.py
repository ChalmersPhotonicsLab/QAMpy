import numpy as np
import matplotlib.pylab as plt
from dsp import equalisation, modulation, impairments
#from dsp.core import impairments

fb = 40.e9
os = 2
fs = os*fb
N = 2**17
theta = 1* np.pi/4.5
theta2 = np.pi/4.2
M = 64
#QAM = modulation.QAMModulator(M)
snr = 25
<<<<<<< HEAD
muCMA = 0.19e-2
muRDE = 0.19e-2
=======
muCMA = 0.19e-3
muRDE = 0.19e-3
>>>>>>> 0a13c3c0
ntaps = 11
t_pmd = 100.e-12
#Ncma = N//4//os -int(1.5*ntaps)
#Ncma = 60000
#Nrde = 4*N//5//os -int(1.5*ntaps)
Ncma = None
Nrde = None

#sig, symbols, bits = QAM.generate_signal(N, snr,  baudrate=fb, samplingrate=fs, PRBSorder=(15,23), beta=0.01, ndim=2)
sig = modulation.ResampledQAM(M, N, nmodes=2, fb=fb, fs=fs, resamplekwargs={"beta":0.01, "renormalise":True})
sig = impairments.change_snr(sig, snr)
#sig = impairments.add_awgn(sig, 10 ** (-snr / 20) * np.sqrt(2))
#Y, Ysymbols, Ybits = QAM.generate_signal(N, snr, baudrate=fb, samplingrate=fs, PRBSorder=23)

<<<<<<< HEAD
#SS = sig
SS = impairments.apply_PMD_to_field(sig, theta, t_pmd)
#SS = np.vstack([X,Y])
SS = impairments.rotate_field(SS, theta2)

E_m, wxy_m, (err_m, err_rde_m) = equalisation.dual_mode_equalisation(SS,  (muCMA, muRDE), M, ntaps, TrSyms=(Ncma, Nrde), methods=("mcma", "mrde"), adaptive_stepsize=(True, True))
E_s, wxy_s, (err_s, err_rde_s) = equalisation.dual_mode_equalisation(SS,  (muCMA, muRDE), M, ntaps, TrSyms=(Ncma, Nrde), methods=("mcma", "sbd"), adaptive_stepsize=(True, True))
E, wxy, (err, err_rde) = equalisation.dual_mode_equalisation(SS,  (muCMA, muRDE), M, ntaps, TrSyms=(Ncma, Nrde), methods=("mcma", "mddma"), adaptive_stepsize=(True, True))
=======
SS = sig
#SS = impairments.apply_PMD_to_field(sig, theta, t_pmd, fs)
#SS = np.vstack([X,Y])
SS = impairments.rotate_field(SS, theta2)

E_m, wxy_m, (err_m, err_rde_m) = equalisation.dual_mode_equalisation(SS, os, (muCMA, muRDE), M, ntaps, TrSyms=(Ncma, Nrde), methods=("mcma", "mrde"), adaptive_stepsize=(True, True))
E_s, wxy_s, (err_s, err_rde_s) = equalisation.dual_mode_equalisation(SS, os, (muCMA, muRDE), M, ntaps, TrSyms=(Ncma, Nrde), methods=("mcma", "sbd"), adaptive_stepsize=(True, True))
E, wxy, (err, err_rde) = equalisation.dual_mode_equalisation(SS, os, (muCMA, muRDE), M, ntaps, TrSyms=(Ncma, Nrde), methods=("mcma", "mddma"), adaptive_stepsize=(True, True))
>>>>>>> 0a13c3c0


#evm = .cal_evm(sig[:, ::2])
evm = sig[:,::2].cal_evm()
evmE = E.cal_evm()
evmE_m = E_m.cal_evm()
evmE_s = E_s.cal_evm()
#gmiE = E.cal_gmi()
#print(gmiE)


#sys.exit()
plt.figure()
plt.subplot(241)
plt.title('Recovered MCMA/MDDMA')
plt.hexbin(E[0].real, E[0].imag,  label=r"$EVM_x=%.1f\%%$"%(evmE[0]*100))
plt.legend()
plt.subplot(242)
plt.hexbin(E[1].real, E[1].imag,  label=r"$EVM_y=%.1f\%%$"%(100*evmE[1]))
plt.legend()
plt.subplot(243)
plt.title('Recovered MCMA/MRDE')
plt.hexbin(E_m[0].real, E_m[0].imag, label=r"$EVM_x=%.1f\%%$"%(evmE_m[0]*100))
plt.legend()
plt.subplot(244)
plt.hexbin(E_m[1].real, E_m[1].imag,  label=r"$EVM_y=%.1f\%%$"%(100*evmE_m[1]))
plt.legend()
plt.subplot(245)
plt.title('Recovered MCMA/SBD')
plt.hexbin(E_s[0].real, E_s[0].imag, label=r"$EVM_x=%.1f\%%$"%(evmE_s[0]*100))
plt.legend()
plt.subplot(246)
plt.hexbin(E_s[1].real, E_s[1].imag,  label=r"$EVM_y=%.1f\%%$"%(100*evmE_s[1]))
plt.legend()
plt.subplot(247)
plt.title('Original')
plt.hexbin(sig[0,::2].real, sig[0,::2].imag, label=r"$EVM_x=%.1f\%%$"%(100*evm[0]))
plt.legend()
plt.subplot(248)
plt.hexbin(sig[1,::2].real, sig[1,::2].imag,  label=r"$EVM_y=%.1f\%%$"%(100*evm[1]))
plt.legend()
plt.show()
sys.exit()

plt.figure()
plt.subplot(331)
plt.title('CMA/MDDMA Taps')
plt.plot(wxy[0,0,:], 'r')
plt.plot(wxy[0,1,:], '--r')
<<<<<<< HEAD
plt.plot(wxy[1,0,:], 'g')
=======
plt.plot(wxy[1, 0,:], 'g')
>>>>>>> 0a13c3c0
plt.plot(wxy[1, 1,:], '--g')
plt.subplot(332)
plt.title('CMA/MDDMA error cma')
plt.plot(abs(err[0]), color='r')
plt.plot(abs(err[1])- 10, color='g')
plt.subplot(333)
plt.title('CMA/MDDMA error MDDMA')
plt.plot(abs(err_rde[0]), color='r')
plt.plot(abs(err_rde[1])-10, color='g')
plt.subplot(334)
plt.title('MCMA/MRDE Taps')
<<<<<<< HEAD
plt.plot(wxy_m[0,0,:], 'r')
plt.plot(wxy_m[0,1,:], '--r')
plt.plot(wxy_m[1,0,:], 'g')
plt.plot(wxy_m[1,1,:], '--g')
=======
plt.plot(wxy_m[0, 0,:], 'r')
plt.plot(wxy_m[0, 1,:], '--r')
plt.plot(wxy_m[1, 0,:], 'g')
plt.plot(wxy_m[1, 1,:], '--g')
>>>>>>> 0a13c3c0
plt.subplot(335)
plt.title('MCMA/MRDE error cma')
plt.plot(abs(err_m[0]), color='r')
plt.plot(abs(err_m[1])- 10, color='g')
plt.subplot(336)
plt.title('MCMA/MRDE error rde')
plt.plot(abs(err_rde_m[0]), color='r')
plt.plot(abs(err_rde_m[1])-10, color='g')
plt.subplot(337)
plt.title('MCMA/SBD Taps')
plt.plot(wxy_s[0, 0,:], 'r')
plt.plot(wxy_s[0, 1,:], '--r')
plt.plot(wxy_s[1, 0,:], 'g')
plt.plot(wxy_s[1, 1,:], '--g')
plt.subplot(338)
plt.title('MCMA/SBD error cma')
plt.plot(abs(err_s[0]), color='r')
plt.plot(abs(err_s[1])- 10, color='g')
plt.subplot(339)
plt.title('MCMA/SBD error rde')
plt.plot(abs(err_rde_s[0]), color='r')
plt.plot(abs(err_rde_s[1])-10, color='g')
plt.show()

<|MERGE_RESOLUTION|>--- conflicted
+++ resolved
@@ -10,15 +10,10 @@
 theta = 1* np.pi/4.5
 theta2 = np.pi/4.2
 M = 64
-#QAM = modulation.QAMModulator(M)
+QAM = modulation.QAMModulator(M)
 snr = 25
-<<<<<<< HEAD
-muCMA = 0.19e-2
-muRDE = 0.19e-2
-=======
 muCMA = 0.19e-3
 muRDE = 0.19e-3
->>>>>>> 0a13c3c0
 ntaps = 11
 t_pmd = 100.e-12
 #Ncma = N//4//os -int(1.5*ntaps)
@@ -33,7 +28,6 @@
 #sig = impairments.add_awgn(sig, 10 ** (-snr / 20) * np.sqrt(2))
 #Y, Ysymbols, Ybits = QAM.generate_signal(N, snr, baudrate=fb, samplingrate=fs, PRBSorder=23)
 
-<<<<<<< HEAD
 #SS = sig
 SS = impairments.apply_PMD_to_field(sig, theta, t_pmd)
 #SS = np.vstack([X,Y])
@@ -42,16 +36,6 @@
 E_m, wxy_m, (err_m, err_rde_m) = equalisation.dual_mode_equalisation(SS,  (muCMA, muRDE), M, ntaps, TrSyms=(Ncma, Nrde), methods=("mcma", "mrde"), adaptive_stepsize=(True, True))
 E_s, wxy_s, (err_s, err_rde_s) = equalisation.dual_mode_equalisation(SS,  (muCMA, muRDE), M, ntaps, TrSyms=(Ncma, Nrde), methods=("mcma", "sbd"), adaptive_stepsize=(True, True))
 E, wxy, (err, err_rde) = equalisation.dual_mode_equalisation(SS,  (muCMA, muRDE), M, ntaps, TrSyms=(Ncma, Nrde), methods=("mcma", "mddma"), adaptive_stepsize=(True, True))
-=======
-SS = sig
-#SS = impairments.apply_PMD_to_field(sig, theta, t_pmd, fs)
-#SS = np.vstack([X,Y])
-SS = impairments.rotate_field(SS, theta2)
-
-E_m, wxy_m, (err_m, err_rde_m) = equalisation.dual_mode_equalisation(SS, os, (muCMA, muRDE), M, ntaps, TrSyms=(Ncma, Nrde), methods=("mcma", "mrde"), adaptive_stepsize=(True, True))
-E_s, wxy_s, (err_s, err_rde_s) = equalisation.dual_mode_equalisation(SS, os, (muCMA, muRDE), M, ntaps, TrSyms=(Ncma, Nrde), methods=("mcma", "sbd"), adaptive_stepsize=(True, True))
-E, wxy, (err, err_rde) = equalisation.dual_mode_equalisation(SS, os, (muCMA, muRDE), M, ntaps, TrSyms=(Ncma, Nrde), methods=("mcma", "mddma"), adaptive_stepsize=(True, True))
->>>>>>> 0a13c3c0
 
 
 #evm = .cal_evm(sig[:, ::2])
@@ -101,11 +85,7 @@
 plt.title('CMA/MDDMA Taps')
 plt.plot(wxy[0,0,:], 'r')
 plt.plot(wxy[0,1,:], '--r')
-<<<<<<< HEAD
 plt.plot(wxy[1,0,:], 'g')
-=======
-plt.plot(wxy[1, 0,:], 'g')
->>>>>>> 0a13c3c0
 plt.plot(wxy[1, 1,:], '--g')
 plt.subplot(332)
 plt.title('CMA/MDDMA error cma')
@@ -117,17 +97,10 @@
 plt.plot(abs(err_rde[1])-10, color='g')
 plt.subplot(334)
 plt.title('MCMA/MRDE Taps')
-<<<<<<< HEAD
 plt.plot(wxy_m[0,0,:], 'r')
 plt.plot(wxy_m[0,1,:], '--r')
 plt.plot(wxy_m[1,0,:], 'g')
 plt.plot(wxy_m[1,1,:], '--g')
-=======
-plt.plot(wxy_m[0, 0,:], 'r')
-plt.plot(wxy_m[0, 1,:], '--r')
-plt.plot(wxy_m[1, 0,:], 'g')
-plt.plot(wxy_m[1, 1,:], '--g')
->>>>>>> 0a13c3c0
 plt.subplot(335)
 plt.title('MCMA/MRDE error cma')
 plt.plot(abs(err_m[0]), color='r')
