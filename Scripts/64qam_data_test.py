import numpy as np
import matplotlib.pylab as plt

import dsp.core.resample
from dsp import equalisation, analog_frontend, modulation
from dsp.core import phaserecovery, signal_quality
from scipy.io import loadmat


os = 2
M = 64
QAM = modulation.QAMModulator(M)
snr = 35
muCMA = 1e-5
muRDE = 5e-5
Ncma = 100000
Nrde = 300000
ntaps = 33
niter = 4

#Dat = loadmat('data/OSNRLoading_1544p32_Att_2_OSNR_37_3.mat')
Dat = loadmat('data/SH_20Gbaud64QAM_test1.mat')
X = Dat['CH1'] + 1.j * Dat['CH2']
Y = Dat['CH3'] + 1.j * Dat['CH4']
X = X.flatten()
Y = Y.flatten()
#X = X[len(X)//2:]
#Y = Y[len(Y)//2:]

#X = utils.pre_filter(X, 2*3.9)
#Y = utils.pre_filter(Y, 2*3.9)
#X = utils.resample(X, 2.5, 2)
#Y = utils.resample(Y, 2.5, 2)
<<<<<<< HEAD
X = dsp.core.resample.rrcos_resample_zeroins(X, 2.5, 2, beta=0.05, Ts=1)
Y = dsp.core.resample.rrcos_resample_zeroins(Y, 2.5, 2, beta=0.05, Ts=1)
=======
X = dsp.resample.rrcos_resample(X, 2.5, 2, beta=0.05, Ts=1)
Y = dsp.resample.rrcos_resample(Y, 2.5, 2, beta=0.05, Ts=1)
>>>>>>> 44f2205c
X = analog_frontend.comp_IQ_inbalance(X)
Y = analog_frontend.comp_IQbalance(Y)
print(X.shape)
print(Y.shape)
SS = np.vstack([X[5000:-5000],Y[5000:-5000]])

SS = SS[:,:int(2e5)]

E, wxy, err_both = equalisation.dual_mode_equalisation(SS, os, (muCMA, muRDE), M, ntaps, Niter=(5,5), methods=("mcma", "sbd"), adaptive_stepsize=(True,True) )

X = signal_quality.norm_to_s0(E[0, :], M)
Y = signal_quality.norm_to_s0(E[1, :], M)
E = np.vstack([X,Y])

foe = phaserecovery.find_freq_offset(E, fft_size =2 ** 10)


E = phaserecovery.comp_freq_offset(E, foe)

#Ec = E[:,2e4:-2e4]
wx, err_both = equalisation.equalise_signal(E, 1, muRDE, M,Niter=4, Ntaps=ntaps, method="sbd" , adaptive_stepsize=False)
Ec = equalisation.apply_filter(E, 1, wx)
E = Ec


print("X pol phase")
Ex, phx = phaserecovery.bps(E[0], 32, QAM.symbols, 8)
print("X pol phase done")
print("Y pol phase")
Ey, phy = phaserecovery.bps(E[1], 32, QAM.symbols, 8)
print("Y pol phase done")
Ec = np.vstack([Ex,Ey])

evmX = QAM.cal_evm(X[::2])
evmY = QAM.cal_evm(Y[::2])
evmEx = QAM.cal_evm(E[0])
evmEy = QAM.cal_evm(E[1])
#Ec[0] = signal_quality.normalise_sig(Ec[0], M)[1]
#Ec[1] = signal_quality.normalise_sig(Ec[1], M)[1]
evmEx_c = QAM.cal_evm(Ec[0])
evmEy_c = QAM.cal_evm(Ec[1])
print(evmEy_c)
print(evmEx_c)
#sys.exit()
plt.figure()
plt.subplot(221)
#plt.title(r'After Phaserecovery $EVM_x=%.1f\%%$'%(evmEx_c*100))
plt.hexbin(Ec[0].real, Ec[0].imag)
plt.subplot(222)
#plt.title(r'After Phaserecovery $EVM_y=%.1f\%%$'%(evmEy_c*100))
plt.hexbin(Ec[1].real, Ec[1].imag)
plt.subplot(223)
#plt.title(r'Before Phaserecovery $EVM_x=%.1f\%%$'%(evmEx*100))
plt.hexbin(E[0].real, E[0].imag)
plt.subplot(224)
#plt.title(r'Before Phaserecovery $EVM_y=%.1f\%%$'%(evmEy*100))
plt.hexbin(E[1].real, E[1].imag)
plt.show()<|MERGE_RESOLUTION|>--- conflicted
+++ resolved
@@ -31,13 +31,8 @@
 #Y = utils.pre_filter(Y, 2*3.9)
 #X = utils.resample(X, 2.5, 2)
 #Y = utils.resample(Y, 2.5, 2)
-<<<<<<< HEAD
-X = dsp.core.resample.rrcos_resample_zeroins(X, 2.5, 2, beta=0.05, Ts=1)
-Y = dsp.core.resample.rrcos_resample_zeroins(Y, 2.5, 2, beta=0.05, Ts=1)
-=======
 X = dsp.resample.rrcos_resample(X, 2.5, 2, beta=0.05, Ts=1)
 Y = dsp.resample.rrcos_resample(Y, 2.5, 2, beta=0.05, Ts=1)
->>>>>>> 44f2205c
 X = analog_frontend.comp_IQ_inbalance(X)
 Y = analog_frontend.comp_IQbalance(Y)
 print(X.shape)
