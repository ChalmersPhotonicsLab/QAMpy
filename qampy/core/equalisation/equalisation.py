# -*- coding: utf-8 -*-
from __future__ import division
import warnings
import numpy as np

import qampy.helpers
from .. import utils
from ...theory import cal_symbols_qam, cal_scaling_factor_qam
from ..segmentaxis import segment_axis

#TODO: update documentation with all references

"""
    Equalisation functions the equaliser update functions provided are:

No decision based:
-----------------
Constant Modulus Algorithm (CMA) after _[1]
Radius Directed Error (RDE) after _[2]
Modfied Constant Modulus Algorithm (MCMA) after _[3]
Modified Radius Directed Error (MRDA) after _[7]
Constellation Matched Error Algorithm (CME) after _[5]
Square Contour Algorithm (SCA)  after _[6]

Decision Directed
-----------------
Symbol Based Decision (SBD) after _[7]
Modified Decision Directed Modulus Algorithm (MDDMA) after _[8]

Adaptive Step Size Algorithms
-----------------------------
based on the step size adoption in _[9]  it is possible to use an adaptive step for all equalisers using the adaptive_stepsize keyword parameter

References
----------
...[3] Oh, K. N., & Chin, Y. O. (1995). Modified constant modulus algorithm: blind equalization and carrier phase recovery algorithm. Proceedings IEEE International Conference on Communications ICC ’95, 1, 498–502. http://doi.org/10.1109/ICC.1995.525219
...[5] He, L., Amin, M. G., Reed, C., & Malkemes, R. C. (2004). A Hybrid Adaptive Blind Equalization Algorithm for QAM Signals in Wireless Communications, 52(7), 2058–2069.
...[6] Sheikh, S. A., & Fan, P. (2008). New blind equalization techniques based on improved square contour algorithm ✩, 18, 680–693. http://doi.org/10.1016/j.dsp.2007.09.001
...[7] Filho, M., Silva, M. T. M., & Miranda, M. D. (2008). A FAMILY OF ALGORITHMS FOR BLIND EQUALIZATION OF QAM SIGNALS. In 2011 IEEE International Conference on Acoustics, Speech and Signal Processing (ICASSP) (pp. 6–9).
...[8] Fernandes, C. A. R., Favier, G., & Mota, J. C. M. (2007). Decision directed adaptive blind equalization based on the constant modulus algorithm. Signal, Image and Video Processing, 1(4), 333–346. http://doi.org/10.1007/s11760-007-0027-2
...[9] D. Ashmawy, K. Banovic, E. Abdel-Raheem, M. Youssif, H. Mansour, and M. Mohanna, “Joint MCMA and DD blind equalization algorithm with variable-step size,” Proc. 2009 IEEE Int. Conf. Electro/Information Technol. EIT 2009, no. 1, pp. 174–177, 2009.

"""

#TODO: include selection for either numba or cython code
try:
    from .cython_errorfcts import ErrorFctMCMA, ErrorFctMRDE, ErrorFctSBD, ErrorFctMDDMA, ErrorFctDD,\
        ErrorFctCMA, ErrorFctRDE, ErrorFctSCA, ErrorFctCME
    from .cython_equalisation import train_eq, ErrorFct
    from .cython_equalisation import apply_filter_to_signal as apply_filter_pyx
except:
    ##use python code if cython code is not available
<<<<<<< HEAD
    raise Warning("can not use cython training functions")
    from .numba_equalisation import ErrorFctMCMA, ErrorFctMRDE, ErrorFctSBD, ErrorFctMDDMA, ErrorFctDD,\
=======
    warnings.warn("can not use cython training functions")
    from .equaliser_numba import ErrorFctMCMA, ErrorFctMRDE, ErrorFctSBD, ErrorFctMDDMA, ErrorFctDD,\
>>>>>>> e2c2fcf0
        ErrorFctCMA, ErrorFctRDE, ErrorFctSCA, ErrorFctCME, train_eq

TRAINING_FCTS = ["cma", "mcma",
                 "rde", "mrde",
                 "sbd", "mddma",
                 "sca", "cme",
                 "dd"]
def _select_errorfct(method, M, symbols, dtype, **kwargs):
    #TODO: investigate if it makes sense to include the calculations of constants inside the methods
    if method in ["mcma"]:
        return ErrorFctMCMA(_cal_Rconstant_complex(M))
    elif method in ["cma"]:
        return ErrorFctCMA(_cal_Rconstant(M))
    elif method in ["rde"]:
        p, c = generate_partition_codes_radius(M)
        return ErrorFctRDE(p, c)
    elif method in ["mrde"]:
        p, c = generate_partition_codes_complex(M)
        return ErrorFctMRDE(p, c)
    elif method in ["sca"]:
        return ErrorFctSCA(_cal_Rsca(M))
    elif method in ["cme"]:
        if symbols is None:
            syms = cal_symbols_qam(M)/np.sqrt(cal_scaling_factor_qam(M))
            syms = syms.astype(dtype)
        else:
            syms = symbols
        d = np.min(abs(np.diff(np.unique(syms.real)))) # should be fixed to consider different spacing between real and imag
        R = _cal_Rconstant(M)
        r2 = np.mean(abs(syms)**2)
        r4 = np.mean(abs(syms)**4)
        A = r4/r2
        bb = np.max(abs(syms*abs(syms)**2-A))
        try:
            beta = kwargs['beta']
        except:
            r2 = np.mean(abs(syms)**2)
            r4 = np.mean(abs(syms)**4)
            A = r4/r2
            beta = np.max(abs(syms*abs(syms)**2-A))/2
        return ErrorFctCME(R, d, beta)
    elif method in ['sbd']:
        if symbols is None:
            return ErrorFctSBD((cal_symbols_qam(M) / np.sqrt(cal_scaling_factor_qam(M))).astype(dtype))
        else:
            return ErrorFctSBD(symbols)
    elif method in ['mddma']:
        return ErrorFctMDDMA((cal_symbols_qam(M) / np.sqrt(cal_scaling_factor_qam(M))).astype(dtype))
    elif method in ['dd']:
        return ErrorFctDD((cal_symbols_qam(M) / np.sqrt(cal_scaling_factor_qam(M))).astype(dtype))
    else:
        raise ValueError("%s is unknown method"%method)

def apply_filter(E, os, wxy, method="pyx"):
    """
    Apply the equaliser filter taps to the input signal.

    Parameters
    ----------

    E      : array_like
        input signal to be equalised

    os     : int
        oversampling factor

    wxy    : tuple(array_like, array_like,optional)
        filter taps for the x and y polarisation

    method : string
        use python ("py") based or cython ("pyx") based function

    Returns
    -------

    Eest   : array_like
        equalised signal
    """
    if method == "py":
        return apply_filter_py(E, os, wxy)
    elif method == "pyx":
        return apply_filter_pyx(E, os, wxy)
    else:
        raise NotImplementedError("Only py and pyx methods are implemented")

def apply_filter_py(E, os, wxy):
    """
    Apply the equaliser filter taps to the input signal.

    Parameters
    ----------

    E      : array_like
        input signal to be equalised

    os     : int
        oversampling factor

    wxy    : tuple(array_like, array_like,optional)
        filter taps for the x and y polarisation

    Returns
    -------

    Eest   : array_like
        equalised signal
    """
    # equalise data points. Reuse samples used for channel estimation
    # this seems significantly faster than the previous method using a segment axis
    E = np.atleast_2d(E)
    pols = E.shape[0]
    Ntaps = wxy[0].shape[1]
    X1 = segment_axis(E[0], Ntaps, Ntaps-os)
    X = X1
    ww = wxy[0].flatten()

    # Case for a butterfly-configured EQ
    if pols > 1:
        for pol in range(1,pols):
            X_P = segment_axis(E[pol], Ntaps,Ntaps-os)
            X = np.hstack([X,X_P])
            ww = np.vstack([ww,wxy[pol].flatten()])

        # Compute the output
        Eest = np.dot(X,ww.transpose())

        # Extract the error (per butterfly entry)
        Eest_tmp = Eest[:,0]
        for pol in range(1,pols):
            Eest_tmp = np.vstack([Eest_tmp,Eest[:,pol]])
        Eest = Eest_tmp

    # Single mode EQ
    else:
        Eest = np.dot(X, ww.transpose())
        Eest = np.atleast_2d(Eest)

    return Eest

def _cal_Rdash(syms):
     return (abs(syms.real + syms.imag) + abs(syms.real - syms.imag)) * (np.sign(syms.real + syms.imag) + np.sign(syms.real-syms.imag) + 1.j*(np.sign(syms.real+syms.imag) - np.sign(syms.real-syms.imag)))*syms.conj()

def _cal_Rsca(M):
    syms = cal_symbols_qam(M)
    syms /= np.sqrt(cal_scaling_factor_qam(M))
    Rd = _cal_Rdash(syms)
    return np.mean((abs(syms.real + syms.imag) + abs(syms.real - syms.imag))**2 * Rd)/(4*np.mean(Rd))

def _cal_Rconstant(M):
    syms = cal_symbols_qam(M)
    scale = cal_scaling_factor_qam(M)
    syms /= np.sqrt(scale)
    return np.mean(abs(syms)**4)/np.mean(abs(syms)**2)

def _cal_Rconstant_complex(M):
    syms = cal_symbols_qam(M)
    scale = cal_scaling_factor_qam(M)
    syms /= np.sqrt(scale)
    return np.mean(syms.real**4)/np.mean(syms.real**2) + 1.j * np.mean(syms.imag**4)/np.mean(syms.imag**2)

def _init_taps(Ntaps, pols):
    wx = np.zeros((pols, Ntaps), dtype=np.complex128)
    wx[0, Ntaps // 2] = 1
    return wx

def orthogonalizetaps(wx):
    """
    Return taps orthogonal to the input taps. This only works for dual-polarization signals
    and follows the technique described in _[1] to avoid the CMA pol-demux singularity.

    Parameters
    ----------
    wx : array_like
        X-pol taps

    Returns
    -------
    wy : array_like
        Y-pol taps orthogonal to X-pol

    References
    ----------
    ..[1] L. Liu, et al. “Initial Tap Setup of Constant Modulus Algorithm for Polarization De-Multiplexing in
    Optical Coherent Receivers,” in Optical Fiber Communication Conference and National Fiber Optic Engineers Conference
    (2009), paper OMT2, 2009, p. OMT2.
    """
    Ntaps = wx.shape[1]
    wy = np.zeros(wx.shape, dtype=np.complex128)
    # initialising the taps to be opposite orthogonal to the x polarisation (note that we do not want fully orthogonal
    wy = np.conj(wx[::-1,::-1])
    return wy

def generate_partition_codes_complex(M):
    """
    Generate complex partitions and codes for M-QAM for MRDE based on the real and imaginary radii of the different symbols. The partitions define the boundaries between the different codes. This is used to determine on which real/imaginary radius a signal symbol should lie on. The real and imaginary parts should be used for parititioning the real and imaginary parts of the signal in MRDE.

    Parameters
    ----------
    M       : int
        M-QAM order

    Returns
    -------
    parts   : array_like
        the boundaries between the different codes for parititioning
    codes   : array_like
        the nearest symbol radius 
    """
    syms = cal_symbols_qam(M)
    scale = cal_scaling_factor_qam(M)
    syms /= np.sqrt(scale)
    syms_r = np.unique(abs(syms.real)**4/abs(syms.real)**2)
    syms_i = np.unique(abs(syms.imag)**4/abs(syms.imag)**2)
    codes = syms_r + 1.j * syms_i
    part_r = syms_r[:-1] + np.diff(syms_r)/2
    part_i = syms_i[:-1] + np.diff(syms_i)/2
    parts = part_r + 1.j*part_i
    return parts, codes

def generate_partition_codes_radius(M):
    """
    Generate partitions and codes for M-QAM for RDE based on the radius of the different symbols. The partitions define the boundaries between the different codes. This is used to determine on which radius a signal symbol should lie.

    Parameters
    ----------
    M       : int
        M-QAM order

    Returns
    -------
    parts   : array_like
        the boundaries between the different codes for parititioning
    codes   : array_like
        the nearest symbol radius 
    """
    syms = cal_symbols_qam(M)
    scale = cal_scaling_factor_qam(M)
    syms /= np.sqrt(scale)
    codes = np.unique(abs(syms)**4/abs(syms)**2)
    parts = codes[:-1] + np.diff(codes)/2
    return parts, codes

def _lms_init(E, os, wxy, Ntaps, TrSyms, Niter):
    E = np.atleast_2d(E)
    pols = E.shape[0]
    L = E.shape[1]
    # scale signal
    E = qampy.helpers.normalise_and_center(E)
    if wxy is None:
        # Allocate matrix and set first taps
        wxy = np.zeros((pols,pols,Ntaps), dtype=np.complex128)
        wxy[0] = _init_taps(Ntaps, pols)

        # Add orthogonal taps to all other modes
        if pols > 1:
            for pol in range(1,pols):
                wxy[pol] = np.roll(wxy[0],pol,axis=0)

    else:
        wxy = np.asarray(wxy)
        if pols > 1:
            Ntaps = wxy[0].shape[1]
        else:
            try:
                wxy = wxy.flatten()
                Ntaps = len(wxy)
                wxy = np.asarray([wxy.copy(),])
            except:
                Ntaps = len(wxy[0])
    if TrSyms is None:
        TrSyms = int(L//os//Ntaps-1)*int(Ntaps)
    err = np.zeros((pols, Niter * TrSyms ), dtype=np.complex128)
    # the copy below is important because otherwise the array will not be contiguous, which will cause issues in
    # the C functions
    Eout = E[:, :(TrSyms-1)*os+Ntaps].copy()
    return Eout, wxy, TrSyms, Ntaps, err, pols

def dual_mode_equalisation(E, os, mu, M, Ntaps, TrSyms=(None,None), Niter=(1,1), methods=("mcma", "sbd"), adaptive_stepsize=(False, False), symbols=None,  avoid_cma_sing=(True, False), **kwargs):
    """
    Blind equalisation of PMD and residual dispersion, with a dual mode approach. Typically this is done using a CMA type initial equaliser for pre-convergence and a decision directed equaliser as a second to improve MSE. 


    Parameters
    ----------
    E    : array_like
        single or dual polarisation signal field (2D complex array first dim is the polarisation)

    os      : int
        oversampling factor

    mu      : tuple(float, float)
        step size parameter for the first and second equaliser method

    M       : integer
        QAM order

    Ntaps   : int
        number of filter taps. Either this or wxy need to be given. If given taps are initialised as [00100]

    TrSyms  : tuple(int,int) optional
        number of symbols to use for filter estimation for each equaliser mode. Default is (None, None) which means use all symbols in both equaliser.

    Niter   : tuple(int, int), optional
        number of iterations for each equaliser. Default is one single iteration for both

    method  : tuple(string,string), optional
        equaliser method for the first and second mode has to be one of cma, rde, mrde, mcma, sbd, mddma, sca, dd_adaptive, sbd_adaptive, mcma_adaptive

    adaptive_stepsize : tuple(bool, bool)
        whether to adapt the step size upon training for each of the equaliser modes

    symbols : array_like
        array of coded symbols to decide on for dd-based equalisation functions


    Returns
    -------

    E         : array_like
        equalised signal X and Y polarisation

    (wx, wy)  : tuple(array_like, array_like)
       equaliser taps for the x and y polarisation

    (err1, err2)       : tuple(array_like, array_like)
       estimation error for x and y polarisation for each equaliser mode

    """
    wxy, err1 = equalise_signal(E, os, mu[0], M, Ntaps=Ntaps, TrSyms=TrSyms[0], Niter=Niter[0], method=methods[0], adaptive_stepsize=adaptive_stepsize[0], symbols=symbols, avoid_cma_sing=avoid_cma_sing[0] **kwargs)
    wxy2, err2 = equalise_signal(E, os, mu[1], M, wxy=wxy, TrSyms=TrSyms[1], Niter=Niter[1], method=methods[1], adaptive_stepsize=adaptive_stepsize[1],  symbols=symbols, avoid_cma_sing=avoid_cma_sing[1], **kwargs)
    Eest = apply_filter(E, os, wxy2)
    return Eest, wxy2, (err1, err2)

def equalise_signal(E, os, mu, M, wxy=None, Ntaps=None, TrSyms=None, Niter=1, method="mcma", adaptive_stepsize=False,  symbols=None, avoid_cma_sing=True, **kwargs):
    """
    Blind equalisation of PMD and residual dispersion, using a chosen equalisation method. The method can be any of the keys in the TRAINING_FCTS dictionary. 
    
    Parameters
    ----------
    E    : array_like
        single or dual polarisation signal field (2D complex array first dim is the polarisation)

    os      : int
        oversampling factor

    mu      : float
        step size parameter

    M       : integer
        QAM order

    wxy     : array_like optional
        the wx and wy filter taps. Either this or Ntaps has to be given.

    Ntaps   : int
        number of filter taps. Either this or wxy need to be given. If given taps are initialised as [00100]

    TrSyms  : int, optional
        number of symbols to use for filter estimation. Default is None which means use all symbols.

    Niter   : int, optional
        number of iterations. Default is one single iteration

    method  : string, optional
        equaliser method has to be one of cma, rde, mrde, mcma, sbd, mddma, sca, dd_adaptive, sbd_adaptive, mcma_adaptive

    adaptive_stepsize : bool, optional
        whether to use an adaptive stepsize or a fixed
    symbols : array_like
        array of coded symbols to decide on for dd-based equalisation functions
    avoid_cma_sing : bool
        avoid the CMA polarization demux singularity by orthogonallizing taps after first pol convergence

    Returns
    -------

    (wx, wy)    : tuple(array_like, array_like)
       equaliser taps for the x and y polarisation

    err       : array_like
       estimation error for x and y polarisation

    """
    method = method.lower()
    eqfct = _select_errorfct(method, M, symbols, E.dtype, **kwargs)
    # scale signal
    E, wxy, TrSyms, Ntaps, err, pols = _lms_init(E, os, wxy, Ntaps, TrSyms, Niter)
    wxy = wxy.astype(E.dtype)
    for l in range(pols):
        for i in range(Niter):
            #err[l, i * TrSyms:(i+1)*TrSyms], wxy[l] = eqfct(E, TrSyms, Ntaps, os, mu, wxy[l],  adaptive=adaptive_stepsize)
            err[l, i * TrSyms:(i+1)*TrSyms], wxy[l] = train_eq(E, TrSyms, os, mu, wxy[l], eqfct, adaptive=adaptive_stepsize)
        if (l < 1) and avoid_cma_sing:
            wxy[l+1] = orthogonalizetaps(wxy[l])

    return wxy, err



def CDcomp(E, fs, N, L, D, wl):
    """
    Static chromatic dispersion compensation of a single polarisation signal using overlap-add.
    All units are assumed to be SI.

    Parameters
    ----------
    E  : array_like
       single polarisation signal

    fs   :  float
       sampling rate

    N    :  int
       block size (N=0, assumes cyclic boundary conditions and uses a single FFT/IFFT)

    L    :  float
       length of the compensated fibre

    D    :  float
       dispersion

    wl   : float
       center wavelength

    Returns
    -------

    sigEQ : array_like
       compensated signal
    """
    E = E.flatten()
    samp = len(E)

    c = 2.99792458e8
    if N == 0:
        N = samp

#    H = np.zeros(N,dtype='complex')
    #H = np.arange(0, N) + 1j * np.zeros(N, dtype='float')
    #H -= N // 2
    #H *= 2*np.pi
    #H *= fs
    #H *= H
    #H *= D * wl**2 * L / (c * N**2)

    omega = np.pi * fs * np.linspace(-1,1,N,dtype = complex)
    beta2 = D * wl**2 / (c * 2 * np.pi)

    H = np.exp(-.5j * omega**2 * beta2 * L )
    #H1 = H
    #H = np.fft.fftshift(H)
    if N == samp:
        sigEQ = np.fft.fftshift(np.fft.fft(E))
        sigEQ *= H
        sigEQ = np.fft.ifft(np.fft.ifftshift(sigEQ))
    else:
        n = N // 2
        zp = N // 4
        B = samp // n
        sigB = np.zeros(N, dtype=np.complex128)
        sigEQ = np.zeros(n * (B + 1), dtype=np.complex128)
        sB = np.zeros((B, N), dtype=np.complex128)
        for i in range(0, B):
            sigB = np.zeros(N, dtype=np.complex128)
            sigB[zp:-zp] = E[i * n:i * n + n]
            sigB = np.fft.fft(sigB)
            sigB *= H
            sigB = np.fft.ifft(sigB)
            sB[i, :] = sigB
            sigEQ[i * n:i * n + n + 2 * zp] = sigEQ[i * n:i * n + n + 2 *
                                                    zp] + sigB
        sigEQ = sigEQ[zp:-zp]
    return sigEQ, H<|MERGE_RESOLUTION|>--- conflicted
+++ resolved
@@ -50,13 +50,8 @@
     from .cython_equalisation import apply_filter_to_signal as apply_filter_pyx
 except:
     ##use python code if cython code is not available
-<<<<<<< HEAD
-    raise Warning("can not use cython training functions")
-    from .numba_equalisation import ErrorFctMCMA, ErrorFctMRDE, ErrorFctSBD, ErrorFctMDDMA, ErrorFctDD,\
-=======
     warnings.warn("can not use cython training functions")
     from .equaliser_numba import ErrorFctMCMA, ErrorFctMRDE, ErrorFctSBD, ErrorFctMDDMA, ErrorFctDD,\
->>>>>>> e2c2fcf0
         ErrorFctCMA, ErrorFctRDE, ErrorFctSCA, ErrorFctCME, train_eq
 
 TRAINING_FCTS = ["cma", "mcma",
