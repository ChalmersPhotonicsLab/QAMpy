--- conflicted
+++ resolved
@@ -48,7 +48,7 @@
     return sig.recreate_from_np_array(sig_out, fs=sig.fb)
 
 def equalise_signal(sig, mu, wxy=None, Ntaps=None, TrSyms=None, Niter=1, method="mcma", adaptive_stepsize=False,
-                    avoid_cma_sing=False, apply=False, symbols=None, 
+                    avoid_cma_sing=False, apply=False, symbols=None,
                     **kwargs):
     """
     Blind equalisation of PMD and residual dispersion, using a chosen equalisation method. The method can be any of the keys in the TRAINING_FCTS dictionary.
@@ -107,24 +107,16 @@
         syms = sig.coded_symbols
     except AttributeError:
         syms = None
-        
+
     if apply:
         sig_out, wxy, err = core.equalisation.equalise_signal(sig, sig.os, mu, sig.M, wxy=wxy, Ntaps=Ntaps, TrSyms=TrSyms, Niter=Niter, method=method,
                                                  adaptive_stepsize=adaptive_stepsize,  symbols=syms,
-<<<<<<< HEAD
-                                                 avoid_cma_sing=avoid_cma_sing, apply=False, **kwargs)
-=======
                                                  avoid_cma_sing=avoid_cma_sing, apply=True, **kwargs)
->>>>>>> 783d5c1b
         return sig.recreate_from_np_array(sig_out, fs=sig.fb), wxy, err
     else:
         return core.equalisation.equalise_signal(sig, sig.os, mu, sig.M, wxy=wxy, Ntaps=Ntaps, TrSyms=TrSyms, Niter=Niter, method=method,
                                 adaptive_stepsize=adaptive_stepsize,  symbols=syms,
-<<<<<<< HEAD
-                                             avoid_cma_sing=avoid_cma_sing, apply=apply,**kwargs)
-=======
                                              avoid_cma_sing=avoid_cma_sing, apply=False, **kwargs)
->>>>>>> 783d5c1b
 
 def dual_mode_equalisation(sig, mu, Ntaps, TrSyms=(None, None), Niter=(1, 1), methods=("mcma", "sbd"),
                            adaptive_stepsize=(False, False), avoid_cma_sing=(False, False), apply=True, symbols=None,
@@ -169,7 +161,7 @@
 
     if apply:
         sig_out   : SignalObject
-            equalised signal X and Y polarisation5920855
+            equalised signal X and Y polarisation
 
     (wx, wy)  : tuple(array_like, array_like)
        equaliser taps for the x and y polarisation
@@ -180,7 +172,7 @@
     if apply is False do not return sig_out
 
     """
-    
+
     try:
         syms = sig.coded_symbols
     except AttributeError:
@@ -201,22 +193,17 @@
 
 def pilot_equalizer(signal, mu, Ntaps, apply=True, foe_comp=True, verbose=False, **eqkwargs):
 
-<<<<<<< HEAD
-def pilot_equalizer(signal, mu, Ntaps, apply=True, foe_comp=True, verbose=False, **eqkwargs):
-
-=======
->>>>>>> 783d5c1b
     if signal.shiftfctrs is None:
         raise ValueError("Stupid student, sync first")
     else:
         eq_shiftfctrs = np.array(signal.shiftfctrs,dtype=int)
-        
+
     if (abs(Ntaps-signal.synctaps) % signal.os) != 0:
         raise ValueError("Tap difference need to be an integer of the oversampling")
     elif Ntaps != signal.synctaps:
         eq_shiftfctrs -= (Ntaps - signal.synctaps)//2
-            
-    
+
+
     taps_all, foe_all = pilotbased_receiver.equalize_pilot_sequence(signal, signal.pilot_seq, eq_shiftfctrs, os=signal.os, mu=mu,
                                                                     foe_comp=foe_comp, Ntaps = Ntaps, **eqkwargs)
     taps_all = np.array(taps_all)
