# -*- coding: utf-8 -*-
#  This file is part of QAMpy.
#
#  QAMpy is free software: you can redistribute it and/or modify
#  it under the terms of the GNU General Public License as published by
#  the Free Software Foundation, either version 3 of the License, or
#  (at your option) any later version.
#
#  Foobar is distributed in the hope that it will be useful,
#  but WITHOUT ANY WARRANTY; without even the implied warranty of
#  MERCHANTABILITY or FITNESS FOR A PARTICULAR PURPOSE.  See the
#  GNU General Public License for more details.
#
#  You should have received a copy of the GNU General Public License
#  along with QAMpy.  If not, see <http://www.gnu.org/licenses/>.
#
# Copyright 2018 Jochen Schröder, Mikael Mazur

from __future__ import division
import numpy as np
import abc
import fractions
import warnings
from bitarray import bitarray

from qampy import helpers
from qampy.core import resample
from qampy import theory, phaserec
from qampy.core import ber_functions, pilotbased_receiver
from qampy.core.prbs import make_prbs_extXOR
from qampy.core.signal_quality import make_decision, generate_bitmapping_mtx, estimate_snr, soft_l_value_demapper_minmax, soft_l_value_demapper
from qampy.core.io import save_signal



class RandomBits(np.ndarray):
    """
    RandomBits(N, nmodes=1, seed=None)

    Returns an 2-D array-object of random bits with shape (nmodes, N)
    Bits are integers 0,1 generated via np.random.randint.

    Parameters
    ----------
        N : int
            length of the bit sequence
        nmodes : int
            number of modes/polarizations
        seed : int, optional
            seed for the numerical number generator

    Attributes:
        __seed : float
            seed to the random number generator
        __rand_state : np.random.RandomState
            object of the random state
    """
    def __new__(cls, N, nmodes=1, seed=None):
        R = np.random.RandomState(seed)
        bitsq = R.randint(0, high=2, size=(nmodes, N)).astype(np.bool)
        obj = bitsq.view(cls)
        obj._rand_state = R
        obj._seed = seed
        return obj

    def __array_finalize__(self, obj):
        if obj is None: return
        self._seed = getattr(obj, "_seed", None)
        self._rand_state = getattr(obj, "_rand_state", None)


class PRBSBits(np.ndarray):
    """
    PRBSBits(N, nmodes=1, seed=[None, None], order=[15, 23])

    Returns an 2-D array-object of random bits with shape (nmodes, N)
    Bits are integers 0,1 generated via a external XOR PRBS shift register

    Parameters
    ----------
        N : int
            length of the bit sequence
        nmodes : int
            number of modes/polarizations
        seed : tuple(int,..), optional
            seeds for the PRBS generator. If the list is shorter than nmodes, than choose random seeds
        order : tuple(int,...), optional
            PRBS patter order, can be one of 7, 15, 23 and 31. One for each mode should be given.
            Otherwise we choose one from 15 and 23 (due to performance reasons)

    Attributes:
        __seed : tuple(int, ...)
            tuple of ints for the PRBS seed, per mode
        __order : tuple(int,...)
            tuple of ints for the PRBS order per mode
    """
    def __new__(cls, N, nmodes=1, seed=[None, None], order=[15, 23]):
        if len(order) < nmodes:
            warnings.warn("PRBSorder is not given for all dimensions, picking random orders and seeds")
            order_n = []
            seed_n = []
            orders = [15, 23]
            for i in range(nmodes):
                try:
                    order_n.append(order[i])
                    seed_n.append(seed[i])
                except IndexError:
                    o = np.random.choice(orders)
                    order_n.append(o)
                    s = np.random.randint(0, 2 ** o)
                    seed_n.append(s)
                order = order_n
                seed = seed_n
        bits = np.empty((nmodes, N), dtype=np.bool)
        for i in range(nmodes):
            bits[i][:] = make_prbs_extXOR(order[i], N, seed[i])
        obj = bits.view(cls)
        obj._order = order
        obj._seed = seed
        return obj

    def __array_finalize__(self, obj):
        if obj is None: return
        self._seed = getattr(obj, "_seed", None)
        self._order = getattr(obj, "_order", None)

class SignalBase(np.ndarray):
    __metaclass__ = abc.ABCMeta
    _inheritbase_ = ["_fs", "_fb", "_M"]
    _inheritattr_ = []  # list of attributes names that should be inherited
    __array_priority__ = 1

    def __reduce__(self):
        pickle_obj = super().__reduce__()
        new_state = pickle_obj[2]
        for att in self._inheritbase_ + self._inheritattr_:
            new_state += (getattr(self, att),)
        return pickle_obj[0], pickle_obj[1], new_state

    def __setstate__(self, state):
        attrs = self._inheritbase_ + self._inheritattr_
        l = len(attrs)
        ls = len(state)-l
        super().__setstate__(state[:-l])
        i = 0
        for att in attrs:
            setattr(self, att, state[ls+i])
            i += 1

    @property
    def M(self):
        return self._M

    @property
    def fb(self):
        return self._fb

    @property
    def fs(self):
        return self._fs

    @property
    def os(self):
        return int(self.fs/self.fb)

    @staticmethod
    def _copy_inherits(objold, objnew):
        for attr in objold._inheritbase_:
            setattr(objnew, attr, getattr(objold, attr))
        for attr in objold._inheritattr_:
            setattr(objnew, attr, getattr(objold, attr))

    def __array_finalize__(self, obj):
        if obj is None: return
        for attr in self._inheritbase_:
            setattr(self, attr, getattr(obj, attr, None))
        for attr in self._inheritattr_:
            setattr(self, attr, getattr(obj, attr, None))
        if hasattr(obj, "_symbols"):
            s = getattr(obj, "_symbols")
            if s is None:
                self._symbols = obj
            else:
                self._symbols = obj._symbols

    def _signal_present(self, signal):
        if signal is None:
            return self
        else:
            return np.atleast_2d(signal)

    def recreate_from_np_array(self, arr, **kwargs):
        obj = arr.view(self.__class__)
        self._copy_inherits(self, obj)
        for k, v in kwargs.items():
            if "_"+k in self._inheritattr_:
                k = "_" + k
            if "_"+k in self._inheritbase_:
                k = "_" + k
            setattr(obj, k, v)
        return obj

    @classmethod
    def _resample_array(cls, arr, fnew, fold, fb, **kwargs):
        os = fnew / fold
        Nnew = int(np.round(os*arr.shape[1]))
        if np.isclose(os, 1):
            return arr.copy().view(cls)
        onew = []
        for i in range(arr.shape[0]):
            onew.append(resample.rrcos_resample(arr[i], fold, fnew, Ts=1 / fb, **kwargs))
        onew = np.asarray(onew, dtype=arr.dtype).view(cls)
        cls._copy_inherits(arr, onew)
        return onew

    def resample(self, fnew, **kwargs):
        out = self._resample_array(self, fnew, self.fs, self.fb, **kwargs)
        out._symbols = self._symbols.copy()
        out._fs = fnew
        return out

    def _sync_and_adjust(self, tx, rx, synced=False):
        if synced:
            return self._adjust_only(tx, rx)
        tx_out = []
        rx_out = []
        idxx = list(range(rx.shape[0]))
        # TODO: check if it's possible to do this in a faster way. One option: only shift once.
        for j in range(rx.shape[0]):
            acm = -100.
            for i in idxx:
                (t, r), act = ber_functions.sync_and_adjust(tx[i], rx[j])
                if act > acm:
                    itmp = i
                    acm = act
                    t_tmp = t
                    r_tmp = r
            idxx.remove(itmp)
            tx_out.append(t_tmp)
            rx_out.append(r_tmp)
        return np.array(tx_out), np.array(rx_out)

    def _adjust_only(self, tx, rx, which="tx"):
        if tx.shape == rx.shape:
            return tx, rx
        nm = tx.shape[0]
        if which == "tx":
            if tx.shape[1] > rx.shape[1]:
                method = "truncate"
            else:
                method = "extend"
        elif which == "rx":
            if tx.shape[1] > rx.shape[1]:
                method = "extend"
            else:
                method = "truncate"
        else:
            raise ValueError("which has to be either 'tx' or 'rx'")
        tx_out = []
        rx_out = []
        for i in range(nm):
            t, r = ber_functions.adjust_data_length(tx[i], rx[i], method)
            tx_out.append(t)
            rx_out.append(r)
        return np.array(tx_out), np.array(rx_out)


    def cal_ser(self, signal_rx=None, synced=False, verbose=False):
        """
        Calculate the symbol error rate of the received signal.Currently does not check
        for correct polarization.

        Parameters
        ----------
        signal_rx  : array_like
            Received signal (2D complex array)
        symbols_tx  : array_like, optional
            symbols at the transmitter for comparison against signal.
        bits_tx    : array_like, optional
            bitstream at the transmitter for comparison against signal.
        synced    : bool, optional
            whether signal_tx and symbol_tx are synchronised.
        verbose   : bool, optional
            return the vector of symbol errors
        Note
        ----
        If neither symbols_tx or bits_tx are given use self.symbols_tx

        Returns
        -------
        SER   : array_like
            symbol error rate per dimension
        if verbose is True also return:
        errs  : array_like
            symbol errors
        symbols_tx : array_like
            synchronized transmitted symbols
        """
        signal_rx = self._signal_present(signal_rx)
        nmodes = signal_rx.shape[0]
        data_demod = self.make_decision(signal_rx)
        symbols_tx, data_demod = self._sync_and_adjust(self.symbols, data_demod, synced)
        #errs = np.count_nonzero(data_demod - symbols_tx, axis=-1)
        errs = data_demod - symbols_tx
        if verbose:
            return np.count_nonzero(errs, axis=-1) / data_demod.shape[1], errs, symbols_tx
        else:
            return np.count_nonzero(errs, axis=-1) / data_demod.shape[1]

    def cal_ber(self, signal_rx=None, synced=False, verbose=False):
        """
        Calculate the bit-error-rate for the received signal compared to transmitted symbols or bits. Currently does not check
        for correct polarization.

        Parameters
        ----------
        signal_rx    : array_like
            received signal to demodulate and calculate BER of
        bits_tx      : array_like, optional
            transmitted bit sequence to compare against.
        symbols_tx      : array_like, optional
            transmitted bit sequence to compare against.
        synced    : bool, optional
            whether signal_tx and symbol_tx are synchronised.
        verbose   : bool, optional
            return the vector of symbol errors

        Note
        ----
        If neither bits_tx or symbols_tx are given, we use the self.symbols_tx


        Returns
        -------
        ber          :  array_like
            bit-error-rate in linear units per dimension
        if verbose is True also return:
        errs  : array_like
            bit errors
        tx_synced : array_like
            synchronized transmitter bits
        """
        signal_rx = self._signal_present(signal_rx)
        nmodes = signal_rx.shape[0]
        syms_demod = self.make_decision(signal_rx)
        symbols_tx, syms_demod = self._sync_and_adjust(self.symbols, syms_demod, synced)
        bits_demod = self.demodulate(syms_demod)
        tx_synced = self.demodulate(symbols_tx)
        errs = tx_synced ^ bits_demod
        if verbose:
            return np.count_nonzero(errs, axis=-1) / bits_demod.shape[1], errs, tx_synced
        else:
            return np.count_nonzero(errs, axis=-1) / bits_demod.shape[1]

    def cal_evm(self, signal_rx=None, synced=False, blind=False):
        """
        Calculate the Error Vector Magnitude of the input signal either blindly or against a known symbol sequence, after _[1].
        The EVM here is normalised to the average symbol power, not the peak as in some other definitions. Currently does not check
        for correct polarization.

        Parameters
        ----------
        synced
        signal_rx    : array_like
            input signal to measure the EVM offset
        blind : bool, optional
            calculate the blind EVM (make symbol decisions without taking into account symbol errors). For low SNRs this
            will underestimate the real EVM, because detection errors are not counted.
        symbols_tx      : array_like, optional
            known symbol sequence. If this is None self.symbols_tx will be used unless blind is True.

        Returns
        -------
        evm       : array_like
            RMS EVM per dimension

        References
        ----------
        ...[1] Shafik, R. "On the extended relationships among EVM, BER and SNR as performance metrics". In Conference on Electrical and Computer Engineering (p. 408) (2006).
         Retrieved from http://ieeexplore.ieee.org/xpls/abs_all.jsp?arnumber=4178493


        Note
        ----
        The to calculate the EVM in dB from the RMS EVM we need calculate 10 log10(EVM**2). This differs from some defintions
        of EVM, e.g. on wikipedia.
        """
        signal_rx = self._signal_present(signal_rx)
        nmodes = signal_rx.shape[0]
        symbols_tx, signal_rx = self._sync_and_adjust(self.symbols, signal_rx, synced)
        return np.asarray(
            np.sqrt(np.mean(helpers.cabssquared(symbols_tx - signal_rx), axis=-1)))  # /np.mean(abs(self.symbols)**2))

    def est_snr(self, signal_rx=None, synced=False, symbols_tx=None, verbose=False):
        """
        Estimate the SNR of a given input signal, using known symbols.

        Parameters
        ----------
        signal_rx : array_like
            input signal
        symbols_tx : array_like, optional
            known transmitted symbols (default: None means that self.symbols_tx are used)
        synced : bool, optional
            whether the signal and symbols are synchronized already
        verbose : bool, optional
            return estimate noise and signal powers

        Returns
        -------
        snr: array_like
            snr estimate per dimension
        """
        signal_rx = self._signal_present(signal_rx)
        nmodes = signal_rx.shape[0]
        if symbols_tx is None:
            symbols_tx = self.symbols
        symbols_tx, signal_rx = self._sync_and_adjust(symbols_tx, signal_rx, synced)
        snr = np.zeros(nmodes, dtype=np.float64)
        if verbose:
            s0 = np.zeros(nmodes, dtype=np.float64)
            n0 = np.zeros(nmodes, dtype=np.float64)
            for i in range(nmodes):
                snr[i], s0[i], n0[i] = estimate_snr(signal_rx[i], symbols_tx[i], self.coded_symbols, verbose=verbose)
            return snr, s0, n0
        else:
            for i in range(nmodes):
                snr[i] = estimate_snr(signal_rx[i], symbols_tx[i], self.coded_symbols, verbose=verbose)
            return snr

    def cal_gmi(self, signal_rx=None, synced=False, llr_minmax=False):
        """
        Calculate the generalized mutual information for the received signal.

        Parameters
        ----------
        signal_rx : array_like
            equalised input signal
        symbols_tx : array_like
            transmitted symbols (default:None use self.symbols_tx of the modulator)
        synced : bool, optional
            wether input and outputs are synchronized
        llr_minmax : bool, optional
            use minmax method for log-likelyhood ratio calculation, much faster but more unaccurate (we do not minimize over s)

        Returns
        -------
        gmi : array_like
            generalized mutual information per mode
        gmi_per_bit : array_like
            generalized mutual information per transmitted bit per mode
        """
        signal_rx = self._signal_present(signal_rx)
        symbols_tx = self.symbols
        nmodes = signal_rx.shape[0]
        GMI = np.zeros(nmodes, dtype=np.float64)
        GMI_per_bit = np.zeros((nmodes, self.Nbits), dtype=np.float64)
        tx, rx = self._sync_and_adjust(symbols_tx, signal_rx, synced)
        snr = self.est_snr(rx, synced=True, symbols_tx=tx)
        bits = self.demodulate(self.make_decision(tx)).astype(np.int)
        # For every mode present, calculate GMI based on SD-demapping
        for mode in range(nmodes):
            if llr_minmax:
                l_values = soft_l_value_demapper_minmax(rx[mode], self.M, snr[mode], self._bitmap_mtx)
            else:
                l_values = soft_l_value_demapper(rx[mode], self.M, snr[mode], self._bitmap_mtx)
            # GMI per bit
            for bit in range(self.Nbits):
                GMI_per_bit[mode, bit] = 1 - np.mean(
                    np.log2(1 + np.exp(((-1) ** bits[mode, bit::self.Nbits]) * l_values[bit::self.Nbits])))
            GMI[mode] = np.sum(GMI_per_bit[mode])
        return GMI, GMI_per_bit

    def normalize_and_center(self, symbol_based=False, synced=False):
        """
        Normalize and center the signal

        Parameters
        ----------
        symbol_based : bool, optional
            Estimate signal power based on symbols instead of overall average power. This is necessary at low SNRs <0,
            because otherwise we normalise to noise power. (default: use the fast mean power normalisation)

        synced : bool, optional
            wether the signal is synchronized only has an effect for symbol based estimation
        """
        if not symbol_based:
            self[:] = helpers.normalise_and_center(self)
        else:
            self -= self.mean(axis=-1)[:, None]
            p = self.est_snr(synced=synced, verbose=True)[1]
            for i in range(self.shape[0]):
                self[i] /= np.sqrt(p[i])

    def save_to_file(self, fn, lvl=5):
        save_signal(fn, self, lvl)

    @classmethod
    @abc.abstractmethod
    def _demodulate(cls, symbols):
        """
        Demodulate an array of input symbols to bits according

        Parameters
        ----------
        symbols   : array_like
            array of complex input symbols
        mapping   : array_like
            mapping between symbols and bits
        kwargs
            other arguments to use

        Returns
        -------
        bits   : array_like
            array of booleans representing bits with same number of dimensions as symbols
        """

    @classmethod
    @abc.abstractmethod
    def _modulate(cls, bits):
        """
        Modulate a bit sequence into symbols

        Parameters
        ----------
        bits     : array_like
           1D array of bits represented as bools. If the len(data)%self.M != 0 then we only encode up to the nearest divisor

        Returns
        -------
        outdata  : array_like
            1D array of complex symbol values. Normalised to energy of 1
        """

class SignalQAMGrayCoded(SignalBase):
    _inheritattr_ = ["_symbols", "_bits", "_encoding", "_bitmap_mtx",  "_code",
                     "_coded_symbols" ]
    """
    SignalQAMGrayCoded(M, N, nmodes=1, fb=1, bitclass=RandomBits, dtype=np.complex128, **kwargs)
    
    2-D array subclass of ndarray representing square qam symbols based on gray-coded bits. 
    When initialised the class is one sample per symbol. The class should be inherited in operations
    with ndarrays. 
    
    Parameters
    ----------
        M : int
            QAM order
        N : int
            number of symbols per polarization
        nmodes : int, optional
            number of modes/polarizations
        fb  : float, optional
            symbol rate 
        bitclass : Bitclass object, optional
            class for initialising the bit arrays from which to generate the symbols, by default use
            RandomBits.
        dtype : numpy dtype, optional
            dtype of the array. Should be either np.complex128 (default) for double precision or np.complex64
        **kwargs 
            kword arguments to pass to bitclass
            
    
    Note that the below attributes are read-only and should not be adjusted manually.

    Attributes:
        fb : float
            symbol rate of the signal
        fs : float
            sampling rate
        M  : int
            QAM order
        coded_symbols : array_like
            the symbol alphabet
        bits : array_like
            the bit sequence that is modulated to the signal
        symbol : array_like
            the base symbols that the signal is based on, this will always be inherited in operations. Signal
            quality measurements such as SER are comparing against this sequence
    """
    # using Randombits as default class because they are slightly faster
    def __new__(cls, M, N, nmodes=1, fb=1, bitclass=RandomBits, dtype=np.complex128, **kwargs):
        assert dtype in [np.complex128, np.complex64], "only np.complex128 and np.complex64  or None dtypes are supported"
        scale = np.sqrt(theory.cal_scaling_factor_qam(M))
        coded_symbols, _graycode, encoding, bitmap_mtx = cls._generate_mapping(M, scale, dtype=dtype)
        Nbits = int(N * np.log2(M))
        bits = bitclass(Nbits, nmodes=nmodes, **kwargs)
        obj = cls._modulate(bits, encoding, M, dtype=dtype)
        obj = obj.view(cls)
        obj._bitmap_mtx = bitmap_mtx
        obj._encoding = encoding
        obj._coded_symbols = coded_symbols
        obj._M = M
        obj._fb = fb
        obj._fs = fb
        obj._code = _graycode
        obj._bits = bits
        obj._symbols = obj.copy()
        return obj

    @staticmethod
    def _demodulate(symbols, encoding):
        """
        Decode array of input symbols to bits according to the coding of the modulator.

        Parameters
        ----------
        symbols   : array_like
            array of complex input symbols
        encoding  : array_like
            mapping between symbols and bits

        Note
        ----
        Unlike the other functions this function does not always return a 2D array.

        Returns
        -------
        outbits   : array_like
            array of booleans representing bits with same number of dimensions as symbols
        """
        if symbols.ndim is 1:
            bt = bitarray()
            bt.encode(encoding, symbols)
            return np.fromstring(bt.unpack(zero=b'\x00', one=b'\x01'), dtype=np.bool)
        bits = []
        for i in range(symbols.shape[0]):
            bt = bitarray()
            bt.encode(encoding, symbols[i])
            bits.append(np.fromstring(bt.unpack(zero=b'\x00', one=b'\x01'), dtype=np.bool))
        return np.array(bits)

    @staticmethod
    def _modulate(data, encoding, M, dtype=np.complex128):
        """
        Modulate a bit sequence into QAM symbols

        Parameters
        ----------
        data     : array_like
           1D array of bits represented as bools. If the len(data)%self.M != 0 then we only encode up to the nearest divisor

        Returns
        -------
        outdata  : array_like
            1D array of complex symbol values. Normalised to energy of 1
        """
        data = np.atleast_2d(data)
        nmodes = data.shape[0]
        bitspsym = int(np.log2(M))
        Nsym = data.shape[1] // bitspsym
        out = np.empty((nmodes, Nsym), dtype=dtype)
        N = data.shape[1] - data.shape[1] % bitspsym
        for i in range(nmodes):
            datab = bitarray()
            datab.pack(data[i, :N].tobytes())
            # the below is not really the fastest method but easy encoding/decoding is possible
            out[i, :] = np.fromstring(b''.join(datab.decode(encoding)), dtype=dtype)
        return out

    @classmethod
    def from_symbol_array(cls, symbs, M=None, fb=1, dtype=None):
        """
        Generate signal from a given symbol array.

        Parameters
        ----------
        symbs : subclass of SignalBase
            symbol array to base on
        M  : int, optional
            QAM order (default: None means deduce from np.unique(symbs), Note that this
            is errorprone especially for short sequences)
        fb : float, optional
            symbol rate
        dtype : np.dtype, optional
            dtype for the signal. The default of None means use the dtype from symbols
        Returns
        -------
        output : SignalQAMGrayCoded
            output signal based on symbol array
        """
        if dtype is not None:
            assert dtype in [np.complex128, np.complex64], "only np.complex128 and np.complex64  or None dtypes are supported"
        symbs = np.atleast_2d(symbs)
        if M is None:
            warnings.warn("no M given, estimating how mnay unique symbols are in array, this can cause errors")
            M = np.unique(symbs).shape[0]
        if dtype is None:
            dtype = symbs.dtype
        scale = np.sqrt(theory.cal_scaling_factor_qam(M)) / np.sqrt((abs(np.unique(symbs)) ** 2).mean())
        coded_symbols, graycode, encoding, bitmap_mtx = cls._generate_mapping(M, scale, dtype=dtype)
        out = np.empty_like(symbs).astype(dtype)
        for i in range(symbs.shape[0]):
            out[i] = make_decision(symbs[i], coded_symbols)
        bits = cls._demodulate(out, encoding)
        obj = np.asarray(out).view(cls)
        obj._M = M
        obj._fb = fb
        obj._fs = fb
        obj._bits = bits
        obj._encoding = encoding
        obj._code = graycode
        obj._coded_symbols = coded_symbols
        obj._bitmap_mtx = bitmap_mtx
        obj._symbols = obj.copy()
        return obj

    @classmethod
    def from_bit_array(cls, bits, M, fb=1, dtype=np.complex128):
        """
        Generate a signal array from a given bit array.

        Parameters
        ----------
        bits : PRBSBits or RandomBits
            2-D bitarray
        M  : int
            QAM order
        fb : float, optional
            symbol rate
        dtype : np.dtype, optional
            dtype of the signal, must be one of np.complex128 or np.complex64

        Returns
        -------
        output : SignalQAMGrayCoded
            output signal based on symbol array
        """
        assert dtype in [np.complex128, np.complex64], "only np.complex128 and np.complex64  or None dtypes are supported"
        arr = np.atleast_2d(bits)
        nbits = int(np.log2(M))
        if arr.shape[1] % nbits > 0:
            warnings.warn("Length of bits not divisible by log2(M) truncating")
            len = arr.shape[1] // nbits * nbits
            arr = arr[:, :len]
        scale = np.sqrt(theory.cal_scaling_factor_qam(M))
        coded_symbols, graycode, encoding, bitmap_mtx = cls._generate_mapping(M, scale, dtype=dtype)
        # out = []
        # for i in range(arr.shape[0]):
        #    out.append( cls._modulate(arr[i], encoding, M))
        out = cls._modulate(arr, encoding, M, dtype)
        # out = np.asarray(out)
        obj = np.asarray(out).view(cls)
        obj._M = M
        obj._fb = fb
        obj._fs = fb
        obj._bits = bits
        obj._encoding = encoding
        obj._code = graycode
        obj._bitmap_mtx = bitmap_mtx
        obj._coded_symbols = coded_symbols
        obj._symbols = obj.copy()
        return obj

    @classmethod
    def _generate_mapping(cls, M, scale, dtype=np.complex128):
        Nbits = np.log2(M)
        symbols = theory.cal_symbols_qam(M).astype(dtype)
        # check if this gives the correct mapping
        symbols /= scale
        _graycode = theory.gray_code_qam(M)
        coded_symbols = symbols[_graycode]
        bformat = "0%db" % Nbits
        encoding = dict([(symbols[i],
                          bitarray(format(_graycode[i], bformat)))
                         for i in range(len(_graycode))])
        bitmap_mtx = generate_bitmapping_mtx(coded_symbols, cls._demodulate(coded_symbols, encoding), M, dtype=dtype)
        return coded_symbols, _graycode, encoding, bitmap_mtx

    def make_decision(self, signal=None):
        """
        Make symbol decisions based on the input field. Decision is made based on difference from constellation points

        Parameters
        ----------
        signal   : array_like
            2D array of the input signal

        Returns
        -------
        symbols  : array_like
            2d array of the detected symbols
        """
        signal = self._signal_present(signal)
        outsyms = np.zeros_like(signal)
        for i in range(signal.shape[0]):
            outsyms[i] = make_decision(signal[i], self.coded_symbols)
        return outsyms

    @property
    def symbols(self):
        return self._symbols

    @property
    def coded_symbols(self):
        return self._coded_symbols

    @property
    def bits(self):
        return self._bits

    @property
    def Nbits(self):
        """
        Number of bits per symbol
        """
        return int(np.log2(self.M))

    def modulate(self, data):
        """
        Modulate a bit sequence into QAM symbols

        Parameters
        ----------
        data     : array_like
           1D array of bits represented as bools. If the len(data)%self.M != 0 then we only encode up to the nearest divisor

        Returns
        -------
        outdata  : array_like
            1D array of complex symbol values. Normalised to energy of 1
        """
        return self._modulate(data, self._encoding, self.M, dtype=self.dtype)

    def demodulate(self, symbols):
        """
        Decode array of input symbols to bits according to the coding of the modulator.

        Parameters
        ----------
        symbols   : array_like
            array of complex input symbols

        Note
        ----
        Unlike the other functions this function does not always return a 2D array.

        Returns
        -------
        outbits   : array_like
             for i in range(signal.shape[0]):
            outsyms[i] = make_decision(utils.normalise_and_center(signal[i]), self.coded_symbols)       array of booleans representing bits with same number of dimensions as symbols
        """
        return self._demodulate(symbols, self._encoding)

class QPSKfromBERT(SignalQAMGrayCoded):
    """
    QPSKfromBERT(N, nmodes=1, fb=1, prbsorders=((15,),(15,)), prbsshifts=(0,0), prbsinvert=(False, False), dtype=np.complex128)

    A QPSK signal where I and Q are generated from either delayed data and data_bar ports or two independent ports of
    a bit error rate tester.

    Parameters
    ----------
    N  : int
        number of symbols in signal
    nmodes : int
        number of modes/polarizations
    fb : float, optional
        symbol rate
    prbsorders : tuple(tuple(int),tuple(int)), optional
        orders of the PRBS patterns,
    prbsshifts : tuple(int, int), optional
        optional delay of the I and Q PRBS patterns
    prbsinvert : tuple(bool, bool), optional
        wether one of the two patterns is inverted, this is needed if a data_bar port is used
    dtype : np.dtype, optional
            dtype of the signal, must be one of np.complex128 or np.complex64
    """
    def __new__(cls, N, nmodes=1, fb=1, prbsorders=((15,),(15,)), prbsshifts=(0,0), prbsinvert=(False, False), dtype=np.complex128):
        assert dtype in [np.complex128, np.complex64], "only np.complex128 and np.complex64  or None dtypes are supported"
        M = 4
        scale = np.sqrt(theory.cal_scaling_factor_qam(M))
        coded_symbols, _graycode, encoding, bitmap_mtx = cls._generate_mapping(M, scale, dtype=dtype)
        Nbits = int(N * np.log2(M))
        bitsI = PRBSBits(N, nmodes=nmodes, order=prbsorders[0])
        bitsQ = PRBSBits(N, nmodes=nmodes, order=prbsorders[1])
        bitsI = np.roll(bitsI, prbsshifts[0], axis=1)
        bitsQ = np.roll(bitsQ, prbsshifts[1], axis=1)
        if prbsinvert[0]:
            bitsI = ~bitsI
        if prbsinvert[1]:
            bitsQ = ~bitsQ
        bits = np.zeros((nmodes,Nbits), dtype=bool)
        bits[:,::2] = bitsI
        bits[:,1::2] = bitsQ
        obj = cls._modulate(bits, encoding, M, dtype=dtype)
        obj = obj.view(cls)
        obj._bitmap_mtx = bitmap_mtx
        obj._encoding = encoding
        obj._coded_symbols = coded_symbols
        obj._M = M
        obj._fb = fb
        obj._fs = fb
        obj._code = _graycode
        obj._bits = bits
        obj._symbols = obj.copy()
        return obj

class SymbolOnlySignal(SignalQAMGrayCoded):
    """
    SymbolOnlySignal(M, N, symbols nmodes=1, fb=1, dtype=np.complex128)

    2-D array subclass of ndarray representing signal for a given arbitrary symbol array,
    without a mapping to bits. This method can be used for example to create signals which
    use an arbitrary modulation format without specifying how this maps to bits.

    Parameters
    ----------
        M : int
            QAM order
        N : int
            number of symbols per mode
        symbols: array_like
            symbol alphabet to choice symbols from
        nmodes : int, optional
            number of modes/polarizations
        fb  : float, optional
            symbol rate
        dtype : numpy dtype, optional
            dtype of the array. Should be either np.complex128 (default) for double precision or np.complex64

    Note that the below attributes are read-only and should not be adjusted manually.

    Attributes:
        fb : float
            symbol rate of the signal
        fs : float
            sampling rate
        M  : int
            QAM order
        coded_symbols : array_like
            the symbol alphabet
        bits : array_like
            the bit sequence that is modulated to the signal
        symbol : array_like
            the base symbols that the signal is based on, this will always be inherited in operations. Signal
            quality measurements such as SER are comparing against this sequence
    """
    _inheritattr_ = ["_symbols",  "_coded_symbols" ]

    def __new__(cls, M, N, symbols, nmodes=1, fb=1, dtype=None):
        if dtype is None:
            coded_symbols = symbols
        else:
            coded_symbols = symbols.astype(dtype)
        obj = np.random.choice(symbols, (nmodes, N))
        obj = obj.view(cls)
        obj._coded_symbols = coded_symbols
        obj._M = M
        obj._fb = fb
        obj._fs = fb
        obj._symbols = obj.copy()
        return obj

    def make_decision(self, signal=None):
        """
        Make symbol decisions based on the input field. Decision is made based on difference from constellation points

        Parameters
        ----------
        signal   : array_like
            2D array of the input signal

        Returns
        -------
        symbols  : array_like
            2d array of the detected symbols
        """
        signal = self._signal_present(signal)
        outsyms = np.zeros_like(signal)
        for i in range(signal.shape[0]):
            outsyms[i] = make_decision(signal[i], self.coded_symbols)
        return outsyms

    @classmethod
    def from_symbol_array(cls, symbs, coded_symbols=None, fb=1):
        """
        Generate signal from a given symbol array.

        Parameters
        ----------
        symbs : subclass of SignalBase
            symbol array to base on
        coded_symbols : array_like, optional
            symbol alphabet, this is needed for making decisions. If None use np.unique(symbs)
            to deduce (error-prone)
        fb : float, optional
            symbol rate
        Returns
        -------
        output : SymbolOnlySignal
            output signal based on symbol array
        """
        symbs = np.atleast_2d(symbs)
        if coded_symbols is None:
            coded_symbols = np.unique(symbs).flatten()
        # not sure if this is really necessary, but avoids numerical error issues
        out = np.empty_like(symbs)
        for i in range(symbs.shape[0]):
            out[i] = make_decision(symbs[i], coded_symbols)
        obj = np.asarray(out).view(cls)
        M = coded_symbols.size
        obj._M = M
        obj._coded_symbols = coded_symbols
        obj._fb = fb
        obj._fs = fb
        obj._symbols = obj.copy()
        return obj

    @staticmethod
    def _demodulate(symbols, encoding):
        raise NotImplementedError("SymbolOnlySignal class does not have bits")

    @staticmethod
    def _modulate(data, encoding, M, dtype=np.complex128):
        raise NotImplementedError("SymbolOnlySignal class does not have bits")

    def demodulate(self, symbols):
        raise NotImplementedError("SymbolOnlySignal class does not have bits")

    def modulate(self, data):
        raise NotImplementedError("SymbolOnlySignal class does not have bits")

    @classmethod
    def from_bit_array(cls, bits, M, fb=1):
        raise NotImplementedError("SymbolOnlySignal class does not have bits")

    def cal_gmi(self, signal_rx=None):
        raise NotImplementedError("SymbolOnlySignal class does not have bits gmi calculation not possible")

    def cal_ber(self, signal_rx=None):
        raise NotImplementedError("SymbolOnlySignal class does not have bits ber calculation not possible")

    def est_snr(self, signal_rx=None):
        raise NotImplementedError("SymbolOnlySignal class does not have bits snr estimation not possible")

class ResampledQAM(SignalQAMGrayCoded):
    """
    ResampledQAM(M, N, fb=1, fs=1, resamplekwargs={"beta":0.1}, **kwargs)

    Convenience object to provide a SiggnalQAMGrayCoded object with different sampling rate
    than the symbol rate.

    Parameters
    ----------
        M : int
            QAM order
        N : int
            number of symbols per polarization
        fb  : float, optional
            symbol rate
        fs : float, optional
            sampling rate
        **kwargs
            kword arguments to pass to SignalQAMGrayCoded class

    Returns
    -------
    resampled signal
    """

    def __new__(cls, M, N, fb=1, fs=1, resamplekwargs={"beta": 0.1}, **kwargs):
        obj = super().__new__(cls, M, N, fb=fb, **kwargs)
        # TODO: check if we are not wasting memory here
        onew = cls._resample_array(obj, fs, fb, fb, **resamplekwargs)
        onew._fs = fs
        return onew

    @classmethod
    def from_symbol_array(cls, array, fs, **kwargs):
        onew = cls._resample_array(array, fs, array.fs, array.fb, **kwargs)
        onew._fs = fs
        return onew


#TODO: Currently Signal Quality functions do not work for TDHQAMSymbols
class TDHQAMSymbols(SignalBase):
    """
    TDHQAMSymbols(M, N, fr=0.5, power_method="dist",
                M1class=SignalQAMGrayCoded, M2class=SignalQAMGrayCoded, **kwargs)

    Time-domain hybrid QAM (TDHQAM) modulator with two QAM-orders.

    Parameters
    ----------
    M : tuple(int, int)
        QAM orders of the two QAM components
    fr : float, optional
        fraction of the second format of the overall frame length
    power_method : string, optional
        method to calculate the power ratio of the different orders, currently on "dist" is implemented
    M1class : SignalBase subclass, optional
        Class of the first QAM signal subpart
    M2class : SignalBase subclass, optional
        Class of the second QAM signal subpart

    Return
    ------
    time-domain hybrid signal array

    Attributes
    ----------
    fr : float
        fraction of the second format of the overall frame length
    powratio : float
        power ratio of P(M1)/P(M2)
    f_M : int
        total frame length
    f_M1 : int
        number of M1 symbols in total frame
    f_M2 : int
        number of M2 symbols in total frame
    M : tuple(int, int)
        tuple of the two QAM orders
    symbols_M1 : SignalBase subclass object
        the M1 symbol array
    symbols_M2 : SignalBase subclass object
        the M2 symbol array
    fb : float
        symbol rate
    fs : float
        sampling rate
    """
    _inheritattr_ = ["_symbols_M1", "_symbols_M2", "_fr", "_powratio" ]

    def __new__(cls, M, N, fr=0.5, power_method="dist",
                M1class=SignalQAMGrayCoded, M2class=SignalQAMGrayCoded, **kwargs):

        M1 = M[0]
        M2 = M[1]
        f_M, f_M1, f_M2 = cls._cal_fractions(fr)
        frms = N // f_M
        if N % f_M > 0:
            N = f_M * frms
            warnings.warn("length of overall pattern not divisable by number of frames, truncating to %d symbols" % N)
        N1 = frms * f_M1
        N2 = frms * f_M2
        syms1 = M1class(M1, N1, **kwargs)
        syms2 = M2class(M2, N2, **kwargs)
        nmodes = syms1.shape[0]
        fb = syms1.fb
        out = np.zeros((nmodes, N), dtype=syms1.dtype)
        scale = cls.calculate_power_ratio(syms1.coded_symbols, syms2.coded_symbols, power_method)
        syms2 /= np.sqrt(scale)
        idx, idx1, idx2 = cls._cal_symbol_idx(N, f_M, f_M1)
        out[:, idx1] = syms1
        out[:, idx2] = syms2
        obj = out.view(cls)
        obj._symbols_M1 = syms1
        obj._symbols_M2 = syms2
        obj._powratio = scale
        obj._fr = fr
        obj._fb = fb
        obj._fs = fb
        obj._M = M
        obj._power_method = power_method
        return obj

    @staticmethod
    def _cal_fractions(fr):
        ratn = fractions.Fraction(fr).limit_denominator()
        f_M2 = ratn.numerator
        f_M = ratn.denominator
        f_M1 = f_M - f_M2
        return f_M, f_M1, f_M2

    @staticmethod
    def _cal_symbol_idx(N, f_M, f_M1):
        idx = np.arange(N)
        idx1 = idx % f_M < f_M1
        idx2 = idx % f_M >= f_M1
        return idx, idx1, idx2

    @property
    def powratio(self):
        return self._powratio

    @property
    def f_M(self):
        fM, fM1, fM2 = self._cal_fractions(self.fr)
        return fM

    @property
    def f_M1(self):
        fM, fM1, fM2 = self._cal_fractions(self.fr)
        return fM1

    @property
    def f_M2(self):
        fM, fM1, fM2 = self._cal_fractions(self.fr)
        return fM2

    @property
    def M(self):
        return (self._symbols_M1.M, self._symbols_M2.M)

    @property
    def symbols_M1(self):
        return self._symbols_M1

    @property
    def symbols_M2(self):
        return self._symbols_M2

    @property
    def fr(self):
        return self._fr

    @property
    def fb(self):
        return self._fb

    @classmethod
    def from_symbol_arrays(cls, syms_M1, syms_M2, fr, power_method="dist"):
        """
        Generate a TDHQAM signal from two symbol arrays

        Parameters
        ----------
        syms_M1 : SignalBase subclass object
            M1 symbol array
        syms_M2 : SignalBase subclass object
            M2 symbol array
        fr : float
            fraction of M2 symbols over total frame length
        power_method : str, optional
            power ratio calculation currently only "dist" which spaces constellation points
            at equal distance is supported

        Returns
        -------
        signal : SignalBase subclass object
            output time-domain hybrid QAM signal
        """
        assert syms_M1.ndim == 2 and syms_M2.ndim == 2, "input needs to have two dimensions"
        assert syms_M1.dtype is syms_M2.dtype, "both input symbol arrays need to have the same dtype"
        assert syms_M1.shape[0] == syms_M2.shape[0], "Number of modes must be the same"
        f_M, f_M1, f_M2 = cls._cal_fractions(fr)
        scale = cls.calculate_power_ratio(syms_M1.coded_symbols, syms_M2.coded_symbols, power_method)
        syms_M2 /= np.sqrt(scale)
        N1 = syms_M1.shape[1]
        N2 = syms_M2.shape[1]
        N = N1 + N2
        nframes = N // f_M
        if (nframes * f_M1 > N1) or (nframes * f_M2 > N2):
            warnings.warn("Need to truncate input arrays as ratio is not possible otherwise")
            nframes = min(N1 // f_M1, N2 // f_M2)
        N = nframes * f_M
        out = np.zeros((syms_M1.shape[0], N), dtype=syms_M1.dtype)
        idx, idx1, idx2 = cls._cal_symbol_idx(N, f_M, f_M1)
        out[:, idx1] = syms_M1
        out[:, idx2] = syms_M2
        obj = out.view(cls)
        obj._symbols_M1 = syms_M1
        obj._symbols_M2 = syms_M2
        obj._powratio = scale
        obj._fr = fr
        obj._fb = syms_M1.fb
        obj._fs = syms_M1.fb
        obj._power_method = power_method
        return obj

    @staticmethod
    def calculate_power_ratio(M1symbols, M2symbols, method="dist"):
        """
        Calculate the power ratio between the two QAM orders

        Parameters
        ----------
        M1symbols : SignalBase subclass object
            M1 symbol array
        M2symbols : SignalBase subclass object
            M2 symbol arrayM1symbols
        method : str
            method to calculate power ratio calculation currently only "dist" which spaces constellation points
            at equal distance is supported

        Returns
        -------
        ratio : float
            the ratio of M2 power over M1
        """
        if method == "dist":
            d1 = np.min(abs(np.diff(np.unique(M1symbols))))
            d2 = np.min(abs(np.diff(np.unique(M2symbols))))
            scf = (d2 / d1) ** 2
            return scf
        else:
            raise NotImplementedError("Only 'dist' method is currently implemented")

    def _divide_signal_frame(self, signal):
        idx = np.arange(signal.shape[1])
        idx1 = idx[idx % self.f_M < self.f_M1]
        idx2 = idx[idx % self.f_M >= self.f_M1]
        syms1 = np.zeros((signal.shape[0], idx1.shape[0]), dtype=signal.dtype)
        syms2 = np.zeros((signal.shape[0], idx2.shape[0]), dtype=signal.dtype)
        if self.M[0] > self.M[1]:
            idx_m = idx1
        else:
            idx_m = idx2
        if self._power_method == "dist":
            idx_max = []
            for i in range(signal.shape[0]):
                imax = 0
                pmax = -10
                for j in range(self._frame_len):
                    pmax_n = np.mean(abs(signal[i, (idx_m + j) % idx.max()]))
                    if pmax_n > pmax:
                        imax = j
                        pmax = pmax_n
                syms1[i, :] = signal[i, (idx1 + imax) % idx.max()]
                syms2[i, :] = signal[i, (idx2 + imax) % idx.max()]
            return self._symbols_M1.from_symbol_array(syms1, fb=self.fb, M=self.M[0]), \
                   self._symbols_M2.from_symbol_array(syms2, fb=self.fb, M=self.M[1])
        else:
            raise NotImplementedError("currently only 'dist' method is implemented")

    def _demodulate(self):
        raise NotImplementedError("Use demodulation of subclasses")

    def _modulate(self):
        raise NotImplementedError("Use modulation of subclasses")


class SignalWithPilots(SignalBase):
    """
    SignalWithPilots(M, frame_len, pilot_seq_len, pilot_ins_rat, nframes=1, pilot_scale=1, Mpilots=4,
                dataclass=SignalQAMGrayCoded, nmodes=1, dtype=np.complex128,  **kwargs):

    Pilot-based signal consisting of a pilot sequence at the beginning and evenly spaced phase pilots starting
    one symbol after the pilot sequence. Pilots are placed in the same position for all modes.

    Parameters
    ----------
    M : int
        QAM order of the data payload
    frame_length : int
        overall length of the signal comprised of the pilot sequence, the phase pilots and the data payload. Note that
        subframes = (frame_length - pilot_seq_len)/pilot_ins_rat must be an integer
    pilot_seq_len : int
        number of pilots at the beginning of the frame
    pilot_ins_rat : int
        phase pilots are spaced every pilot_ins_symbol starting at the first symbol after the pilot sequence
    nframes : int, optional
        how often to repeat the overall frame
    pilot_scale : float, optional
        factor by which to multiply the pilots for power scaling
    Mpilots : int, optional
        QAM order of the pilots in the sequence and the phase pilots
    dataclass : SignaBase subclass, optional
        class of the data signal array
    nmodes : int, optional
        number of spatial modes
    dtype : np.dtype, optional
        numpy dtype currently np.complex128 and np.complex64 are supported
    **kwargs
        keyword arguments to pass to the pilot and data generation classes

    Returns
    -------
    SignalWithPilots
        pilot-based signal of shape (nmodes, frame_len*nframes)

    Attributes
    ----------
    pilots : SignalQAMGrayCoded
        single array consisting of pilotsequence and phase pilots
    pilots_seq : SignalQAMGrayCoded
        the pilot sequence
    ph_pilots: SignalQAMGrayCoded
        the phase pilots
    symbols : SignalBase subclass object
        data symbols
    frame_len : int
        length of the full sequence frame
    nframes : int
        number of frames in the signal
    pilot_scale : float
        the scaling factor for the pilot amplitude
    """
    _inheritattr_ = ["_pilots", "_symbols", "_frame_len", "_pilot_seq_len", "_nframes",
                     "_idx_dat", "_pilot_scale", "_pilot_ins_rat", "_shiftfctrs", "_synctaps",
                     "_idx_pil", "_foe"]
    _inheritbase_ = ["_fs"]

    def __new__(cls, M, frame_len, pilot_seq_len, pilot_ins_rat, nframes=1, pilot_scale=1, Mpilots=4,
                dataclass=SignalQAMGrayCoded, nmodes=1, dtype=np.complex128,  **kwargs):
        out_symbs = np.empty((nmodes, frame_len), dtype=dtype)
        idx, idx_dat, idx_pil = cls._cal_pilot_idx(frame_len, pilot_seq_len, pilot_ins_rat)
        pilots = SignalQAMGrayCoded(Mpilots, np.count_nonzero(idx_pil), nmodes=nmodes, dtype=dtype, **kwargs) * pilot_scale
        # Note that currently the phase pilots start one symbol after the sequence
        # TODO: we should probably fix this
        out_symbs[:, idx_pil] = pilots
        symbs = dataclass(M, np.count_nonzero(idx_dat), nmodes=nmodes, dtype=dtype, **kwargs)
        out_symbs[:, idx_dat] = symbs
        out_symbs = np.tile(out_symbs, nframes)
        obj = out_symbs.view(cls)
        obj._fs = symbs.fb
        obj._frame_len = frame_len
        obj._pilot_seq_len = pilot_seq_len
        obj._pilot_ins_rat = pilot_ins_rat
        obj._nframes = nframes
        obj._symbols = symbs
        obj._pilots = pilots
        obj._idx_dat = idx_dat
        obj._idx_pil = idx_pil
        obj._pilot_scale = pilot_scale
        obj._shiftfctrs = None
        obj._synctaps = None
        return obj

    @staticmethod
    def _cal_pilot_idx(frame_len, pilot_seq_len, pilot_ins_rat):
        idx = np.arange(frame_len)
        idx_pil_seq = idx < pilot_seq_len
        if pilot_ins_rat == 0 or pilot_ins_rat is None:
            idx_pil = idx_pil_seq
        else:
            if (frame_len - pilot_seq_len) % pilot_ins_rat != 0:
                raise ValueError("Frame without pilot sequence divided by pilot rate needs to be an integer")
            N_ph_frames = (frame_len - pilot_seq_len) // pilot_ins_rat
            idx_ph_pil = ((idx - pilot_seq_len) % pilot_ins_rat != 0) & (idx - pilot_seq_len > 0)
            idx_pil = ~idx_ph_pil  # ^ idx_pil_seq
        idx_dat = ~idx_pil
        return idx, idx_dat, idx_pil

    @classmethod
    def from_data_array(cls, data, frame_len, pilot_seq_len, pilot_ins_rat, nframes=1, pilot_scale=1, Mpilots=4, **pilot_kwargs):
        """
        Generate a pilot-bases signal from a provided data signal object.

        Parameters
        ----------
        data : SignalBase object
            The data symbols needs to be long enough to fill one frame. If it is longer than required the data will be truncated
        frame_length : int
            overall length of the signal comprised of the pilot sequence, the phase pilots and the data payload.
        pilot_seq_len : int
            number of pilots at the beginning of the frame
        pilot_ins_rat : int
            phase pilots are spaced every pilot_ins_symbol starting at the first symbol after the pilot sequence
        nframes : int, optional
            how often to repeat the overall frame
        pilot_scale : float, optional
            factor by which to multiply the pilots for power scaling
        Mpilots : int, optional
            QAM order of the pilots in the sequence and the phase pilots    frame_len : int
        pilot_kwargs
            keyword arguments to pass to the pilot generation

        Returns
        -------
        signal :
            pilot-based signal of shape (nmodes, frame_len*nframes)
        """
        nmodes, N = data.shape
        idx, idx_dat, idx_pil = cls._cal_pilot_idx(frame_len, pilot_seq_len, pilot_ins_rat)
        assert np.count_nonzero(idx_dat) <= N, "data frame is to short for the given frame length"
        if np.count_nonzero(idx_dat) > N:
            warnings.warn("Data for frame is shorter than length of data array, truncating")
        out_symbs = np.empty((nmodes, frame_len), dtype=data.dtype)
        Ndat = np.count_nonzero(idx_dat)
        pilots = SignalQAMGrayCoded(4, np.count_nonzero(idx_pil), nmodes=nmodes, dtype=data.dtype, **pilot_kwargs) / np.sqrt(
            pilot_scale)
        out_symbs[:, idx_pil] = pilots
        out_symbs[:, idx_dat] = data[:, :Ndat]
        out_symbs = np.tile(out_symbs, nframes)
        obj = out_symbs.view(cls)
        obj._fs = data.fb
        obj._pilot_scale = pilot_scale
        obj._frame_len = frame_len
        obj._pilot_seq_len = pilot_seq_len
        obj._pilot_ins_rat = pilot_ins_rat
        obj._nframes = nframes
        obj._symbols = data[:, :Ndat].copy()
        obj._pilots = pilots
        obj._idx_dat = idx_dat
        obj._idx_pil = idx_pil
        obj._shiftfctrs = None
        obj._synctaps = None
        return obj

    @property
    def foe(self):
        return self._foe

    @property
    def Mpilots(self):
        return self.pilots.M

    @property
    def pilot_scale(self):
        return self._pilot_scale

    @property
    def pilot_seq(self):
        return self._pilots[:, :self._pilot_seq_len]

    @property
    def ph_pilots(self):
        return self._pilots[:, self._pilot_seq_len:]

    @property
    def pilots(self):
        return self._pilots

    @property
    def symbols(self):
        return self._symbols

    @property
    def nframes(self):
        return self._nframes

    @property
    def frame_len(self):
        return self._frame_len

    @property
    def synctaps(self):
        return self._synctaps

    @synctaps.setter
    def synctaps(self, value):
        self._synctaps = value

    @property
    def shiftfctrs(self):
        return self._shiftfctrs

    @shiftfctrs.setter
    def shiftfctrs(self, value):
        self._shiftfctrs = value

    def sync2frame(self, corr_coarse_foe = True, returntaps=False, **kwargs):
        """
        Synchronize the signal to the pilot frame, by finding the offsets
        into the frame where the sequence starts. This function rearranges
        the modes according to the found syncs. After the sync, there will
        be a shift_factors attribute which contains the shifts to the pilot
        sequence.

        Parameters
        ----------
        returntaps : bool, optional
            wether to return the equaliser taps
        **kwargs
            arguments to be passed to the equaliser, the defaults are:
               {"adaptive_stepsize": True, "Niter": 10, "method": "cma", "Ntaps":17, "mu": 1e-3}

        """
        # TODO fix for syncing correctly
        eqargs = {"adaptive_stepsize": True, "Niter": 10, "method": "cma", "Ntaps":17, "mu": 1e-3}
        eqargs.update(kwargs)
        mu = eqargs.pop("mu")
        Ntaps = eqargs.pop("Ntaps")
        shift_factors, coarse_foe, mode_alignment, wx1 = pilotbased_receiver.frame_sync(self, self.pilot_seq, self.os,
                                                                              mu=mu,
                                                                              Ntaps=Ntaps,
                                                                              frame_len=self.frame_len,
                                                                              M_pilot=self.Mpilots, **eqargs)
        self[:,:] = self[mode_alignment,:]
        self.shiftfctrs = shift_factors[mode_alignment]
        self.synctaps = Ntaps
        self._foe = coarse_foe
        if returntaps:
            return wx1

<<<<<<< HEAD
    def get_data(self, nframes=1):
=======
    def corr_foe(self, additional_foe = 0):
        foe_off = np.ones(self.foe.shape)*(np.mean(self.foe) + additional_foe)
        self[:,:] = phaserec.comp_freq_offset(self, foe_off)


    def get_data(self, shift_factors=None, nframes=1):
>>>>>>> ca1d8f87
        # TODO fix for syncing correctly
        """
        Get data payload by removing the pilots. Note this only works on signal sampled at the symbol rate

        Parameters
        ----------
        nframes : int, optional
            number of data frames
        Returns
        -------
        outdata : SignalBase object
            the recovered data symbols
        """
        idx = np.tile(self._idx_dat, nframes)#[:self.shape[-1]]
        return self.symbols.recreate_from_np_array(self[:, idx])

    def extract_pilots(self):
        # TODO fix for syncing correctly
        idx = np.tile(np.bitwise_not(self._idx_dat), self.nframes)[:self.shape[-1]]
        return self.pilots.recreate_from_np_array(self[:, idx])

    def __getattr__(self, attr):
        return getattr(self._symbols, attr)

    def cal_ser(self, synced=True, signal_rx=None, verbose=False):
        """
        Calculate Symbol Error Rate on the data payload.

        Parameters
        ----------
        synced : bool, optional
            if the signal is synced or not by default this is true for pilot signals, however if no phase tracker is run
            it is possible that modes are rotated in the IQ-plane, which would result in errors
        signal_rx : SignalBase object, optional
            signal on which to measure SER. Default: None -> calculate SER on self
        verbose   : bool, optional
            return the vector of symbol errors

        Returns
        -------
        SER : array_like
            SER per mode
        """
        if signal_rx is None:
            signal_rx = self.get_data()
        return signal_rx.cal_ser(synced=synced, verbose=verbose)

    def cal_ber(self, synced=True, signal_rx=None, verbose=False):
        """
        Calculate Bit Error Rate on the data payload.

        Parameters
        ----------
        synced : bool, optional
            if the signal is synced or not by default this is true for pilot signals, however if no phase tracker is run
            it is possible that modes are rotated in the IQ-plane, which would result in errors
        signal_rx : SignalBase object, optional
            signal on which to measure SER. Default: None -> calculate SER on self
        verbose   : bool, optional
            return the vector of symbol errors

        Returns
        -------
        BER : array_like
            BER per mode
        """
        if signal_rx is None:
            signal_rx = self.get_data()
        return signal_rx.cal_ber(synced=synced, verbose=verbose)

    def cal_evm(self, synced=True, signal_rx=None, blind=False):
        """
        Calculate Error Vector Magnitude on the data payload.

        Parameters
        ----------
        synced : bool, optional
            if the signal is synced or not by default this is true for pilot signals, however if no phase tracker is run
            it is possible that modes are rotated in the IQ-plane, which would result in errors
        signal_rx : SignalBase object, optional
            signal on which to measure SER. Default: None -> calculate SER on self
        blind : bool, optional
            perform blind EVM calculation without knowledge of transmitted symbols. Note that this significantly
            underestimates the real EVM at low SNRs.

        Returns
        -------
        EVM : array_like
            EVM per mode
        """
        if signal_rx is None:
            signal_rx = self.get_data()
        return signal_rx.cal_evm(synced=synced, blind=blind)

    def cal_gmi(self, synced=True, signal_rx=None):
        """
        Calculate Generalised Mutual Information on the data payload

        Parameters
        ----------
        synced : bool, optional
            if the signal is synced or not by default this is true for pilot signals, however if no phase tracker is run
            it is possible that modes are rotated in the IQ-plane, which would result in errors
        signal_rx : SignalBase object, optional
            signal on which to measure SER. Default: None -> calculate SER on self

        Returns
        -------
        GMI : array_like
            GMI per mode
        gmi_per_bit : array_like
            generalized mutual information per transmitted bit per mode
        """
        if signal_rx is None:
            signal_rx = self.get_data()
        return signal_rx.cal_gmi(synced=synced)

    def est_snr(self, synced=True, signal_rx=None, symbols_tx=None):
        """
        Estimate SNR using known symbols.

        Parameters
        ----------
        synced : bool, optional
            if the signal is synced or not by default this is true for pilot signals, however if no phase tracker is run
            it is possible that modes are rotated in the IQ-plane, which would result in errors
        signal_rx : SignalBase object, optional
            signal on which to measure SER. Default: None -> calculate SER on self
        symbols_tx : array_like, optional
            symbols to use in SNR estimation, default: None use self.symbols

        Returns
        -------
        SNR : array_like
            estimated SNR per mode
        """
        if signal_rx is None:
            signal_rx = self.get_data()
        return signal_rx.est_snr(synced=synced, symbols_tx=symbols_tx)<|MERGE_RESOLUTION|>--- conflicted
+++ resolved
@@ -1382,7 +1382,7 @@
     """
     _inheritattr_ = ["_pilots", "_symbols", "_frame_len", "_pilot_seq_len", "_nframes",
                      "_idx_dat", "_pilot_scale", "_pilot_ins_rat", "_shiftfctrs", "_synctaps",
-                     "_idx_pil", "_foe"]
+                     "_idx_pil"]
     _inheritbase_ = ["_fs"]
 
     def __new__(cls, M, frame_len, pilot_seq_len, pilot_ins_rat, nframes=1, pilot_scale=1, Mpilots=4,
@@ -1483,10 +1483,6 @@
         return obj
 
     @property
-    def foe(self):
-        return self._foe
-
-    @property
     def Mpilots(self):
         return self.pilots.M
 
@@ -1568,41 +1564,50 @@
         if returntaps:
             return wx1
 
-<<<<<<< HEAD
-    def get_data(self, nframes=1):
-=======
     def corr_foe(self, additional_foe = 0):
         foe_off = np.ones(self.foe.shape)*(np.mean(self.foe) + additional_foe)
         self[:,:] = phaserec.comp_freq_offset(self, foe_off)
 
 
     def get_data(self, shift_factors=None, nframes=1):
->>>>>>> ca1d8f87
         # TODO fix for syncing correctly
         """
         Get data payload by removing the pilots. Note this only works on signal sampled at the symbol rate
 
         Parameters
         ----------
-        nframes : int, optional
-            number of data frames
+        shift_factors : array_like, optional
+            factors by which to shift the signal to remove delays
         Returns
         -------
         outdata : SignalBase object
             the recovered data symbols
         """
-        idx = np.tile(self._idx_dat, nframes)#[:self.shape[-1]]
-        return self.symbols.recreate_from_np_array(self[:, idx])
-
-    def extract_pilots(self):
+        if shift_factors is None:
+            idx = np.tile(self._idx_dat, nframes)#[:self.shape[-1]]
+            return self.symbols.recreate_from_np_array(self[:, idx])
+        shift_factors = np.asarray(shift_factors)
+        assert shift_factors.shape[0] == self.shape[0], "length of shift factors must be the same as number of modes"
+        return self.shift_seq2start(shift_factors)
+
+    def extract_pilots(self, shift_factors=None):
         # TODO fix for syncing correctly
-        idx = np.tile(np.bitwise_not(self._idx_dat), self.nframes)[:self.shape[-1]]
-        return self.pilots.recreate_from_np_array(self[:, idx])
+        if shift_factors is None:
+            idx = np.tile(np.bitwise_not(self._idx_dat), self.nframes)[:self.shape[-1]]
+            return self.pilots.recreate_from_np_array(self[:, idx])
+        shift_factors = np.asarray(shift_factors)
+        assert shift_factors.shape[0] == self.shape[0], "length of shift factors must be the same as number of modes"
+        out = []
+        idxn = np.tile(np.bitwise_not(self._idx_dat), self.nframes)[:self.shape[-1]]
+        for i in range(shift_factors.shape[0]):
+            out.append(np.roll(self[i], -shift_factors[i])[idxn])
+        return self.pilots.recreate_from_np_array(np.array(out))
+
 
     def __getattr__(self, attr):
         return getattr(self._symbols, attr)
 
-    def cal_ser(self, synced=True, signal_rx=None, verbose=False):
+    def cal_ser(self, synced=True, signal_rx=None, shift_factors=None, verbose=False):
         """
         Calculate Symbol Error Rate on the data payload.
 
@@ -1613,6 +1618,8 @@
             it is possible that modes are rotated in the IQ-plane, which would result in errors
         signal_rx : SignalBase object, optional
             signal on which to measure SER. Default: None -> calculate SER on self
+        shift_factors : array_like, optional
+            integer shift factors to align frame. Default: None -> do not perform shifting (assume frame is aligned)
         verbose   : bool, optional
             return the vector of symbol errors
 
@@ -1622,10 +1629,10 @@
             SER per mode
         """
         if signal_rx is None:
-            signal_rx = self.get_data()
+            signal_rx = self.get_data(shift_factors)
         return signal_rx.cal_ser(synced=synced, verbose=verbose)
 
-    def cal_ber(self, synced=True, signal_rx=None, verbose=False):
+    def cal_ber(self, synced=True, signal_rx=None, shift_factors=None, verbose=False):
         """
         Calculate Bit Error Rate on the data payload.
 
@@ -1636,6 +1643,8 @@
             it is possible that modes are rotated in the IQ-plane, which would result in errors
         signal_rx : SignalBase object, optional
             signal on which to measure SER. Default: None -> calculate SER on self
+        shift_factors : array_like, optional
+            integer shift factors to align frame. Default: None -> do not perform shifting (assume frame is aligned)
         verbose   : bool, optional
             return the vector of symbol errors
 
@@ -1645,10 +1654,10 @@
             BER per mode
         """
         if signal_rx is None:
-            signal_rx = self.get_data()
+            signal_rx = self.get_data(shift_factors)
         return signal_rx.cal_ber(synced=synced, verbose=verbose)
 
-    def cal_evm(self, synced=True, signal_rx=None, blind=False):
+    def cal_evm(self, synced=True, signal_rx=None, shift_factors=None, blind=False):
         """
         Calculate Error Vector Magnitude on the data payload.
 
@@ -1659,6 +1668,8 @@
             it is possible that modes are rotated in the IQ-plane, which would result in errors
         signal_rx : SignalBase object, optional
             signal on which to measure SER. Default: None -> calculate SER on self
+        shift_factors : array_like, optional
+            integer shift factors to align frame. Default: None -> do not perform shifting (assume frame is aligned)
         blind : bool, optional
             perform blind EVM calculation without knowledge of transmitted symbols. Note that this significantly
             underestimates the real EVM at low SNRs.
@@ -1669,10 +1680,10 @@
             EVM per mode
         """
         if signal_rx is None:
-            signal_rx = self.get_data()
+            signal_rx = self.get_data(shift_factors)
         return signal_rx.cal_evm(synced=synced, blind=blind)
 
-    def cal_gmi(self, synced=True, signal_rx=None):
+    def cal_gmi(self, synced=True, signal_rx=None, shift_factors=None):
         """
         Calculate Generalised Mutual Information on the data payload
 
@@ -1683,6 +1694,8 @@
             it is possible that modes are rotated in the IQ-plane, which would result in errors
         signal_rx : SignalBase object, optional
             signal on which to measure SER. Default: None -> calculate SER on self
+        shift_factors : array_like, optional
+            integer shift factors to align frame. Default: None -> do not perform shifting (assume frame is aligned)
 
         Returns
         -------
@@ -1692,10 +1705,10 @@
             generalized mutual information per transmitted bit per mode
         """
         if signal_rx is None:
-            signal_rx = self.get_data()
+            signal_rx = self.get_data(shift_factors)
         return signal_rx.cal_gmi(synced=synced)
 
-    def est_snr(self, synced=True, signal_rx=None, symbols_tx=None):
+    def est_snr(self, synced=True, signal_rx=None, shift_factors=None, symbols_tx=None):
         """
         Estimate SNR using known symbols.
 
@@ -1706,6 +1719,8 @@
             it is possible that modes are rotated in the IQ-plane, which would result in errors
         signal_rx : SignalBase object, optional
             signal on which to measure SER. Default: None -> calculate SER on self
+        shift_factors : array_like, optional
+            integer shift factors to align frame. Default: None -> do not perform shifting (assume frame is aligned)
         symbols_tx : array_like, optional
             symbols to use in SNR estimation, default: None use self.symbols
 
@@ -1715,5 +1730,5 @@
             estimated SNR per mode
         """
         if signal_rx is None:
-            signal_rx = self.get_data()
+            signal_rx = self.get_data(shift_factors)
         return signal_rx.est_snr(synced=synced, symbols_tx=symbols_tx)