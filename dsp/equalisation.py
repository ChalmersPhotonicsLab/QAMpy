from __future__ import division
import pyximport
pyximport.install()
import numpy as np
import scipy.signal as scisig
import numexpr as ne

from .segmentaxis import segment_axis
<<<<<<< HEAD
from . import mathfcts
=======
from . import utils
>>>>>>> 24fcac5a


def FS_CMA_training_python(E, TrSyms, Ntaps, os, mu, wx):
    """
    Training of the CMA algorithm to determine the equaliser taps.

    Parameters
    ----------
    E      : array_like
       dual polarisation signal field

    TrSyms : int
       number of symbols to use for training needs to be less than len(Ex)

    Ntaps   : int
       number of equaliser taps

    os      : int
       oversampling factor

    mu      : float
       step size parameter

    wx     : array_like
       initial equaliser taps

    Returns
    -------

    err       : array_like
       CMA estimation error for x and y polarisation

    wx        : array_like
       equaliser taps
    """
    err = np.zeros(TrSyms, dtype=np.float)
    for i in range(0, TrSyms):
        X = E[:, i * os:i * os + Ntaps]
        Xest = np.sum(wx * X)
        err[i] = abs(Xest) - 1
        wx -= mu * err[i] * Xest * np.conj(X)
    return err, wx


def FS_RDE_training_python(E, TrCMA, TrRDE, Ntaps, os, muRDE, wx, part, code):
    """
    Training of the RDE algorithm to determine the equaliser taps.

    Parameters
    ----------
    E       : array_like
       dual polarisation signal field

    TrCMA : int
       number of symbols to use for training the initial CMA needs to be less than len(Ex)

    TrRDE : int
       number of symbols to use for training the radius directed equaliser, needs to be less than len(Ex)

    Ntaps   : int
       number of equaliser taps

    os      : int
       oversampling factor

    muRDE   : float
       step size parameter

    wx     : array_like
       initial equaliser taps

    part    : array_like
       partitioning vector defining the boundaries between the different QAM constellation rings

    code    : array_like
       code vector defining the signal powers for the different QAM constellation rings

    Returns
    -------

    err       : array_like
       CMA estimation error for x and y polarisation

    wx    : array_like
       equaliser taps
    """
    err = np.zeros(TrRDE, dtype=np.float)
    for i in range(TrCMA, TrCMA + TrRDE):
        X = E[:, i * os:i * os + Ntaps]
        Xest = np.sum(wx * X)
        Ssq = abs(Xest)**2
        S_DD = partition_value(Ssq, part, code)
        err[i - TrCMA] = S_DD - Ssq
        wx += muRDE * err[i - TrCMA] * Xest * np.conj(X)
    return err, wx


try:
    from dsp_cython import FS_RDE_training
except:
    #use python code if cython code is not available
    FS_RDE_training = FS_RDE_training_python

try:
    from dsp_cython import FS_CMA_training
except:
    #use python code if cython code is not available
    FS_CMA_training = FS_CMA_training_python


def FS_CMA(Ex, Ey, TrSyms, Ntaps, os, mu):
    """
    Equalisation of PMD and residual dispersion for an QPSK signal based on the Fractionally spaced (FS) Constant Modulus Algorithm (CMA)
    The taps for the X polarisation are initialised to [0001000] and the Y polarisation is initialised orthogonally.

    Parameters
    ----------
    Ex, Ey     : array_like
       x and y polarisation of the signal field

    TrSyms : int
       number of symbols to use for training needs to be less than len(Ex)

    Ntaps   : int
       number of equaliser taps

    os      : int
       oversampling factor

    mu      : float
       step size parameter

    Returns
    -------

    EestX, EestY : array_like
       equalised x and y polarisation of the field

    wx, wy    : array_like
       equaliser taps for the x and y polarisation

    err       : array_like
       CMA estimation error for x and y polarisation
    """
    Ex = Ex.flatten()
    Ey = Ey.flatten()
    # if can't have more training samples than field
    assert TrSyms*os < len(Ex)-Ntaps, "More training samples than"\
                                    " overall samples"
    L = len(Ex)
    mu = mu / Ntaps
    E = np.vstack([Ex, Ey])
    # scale signal
<<<<<<< HEAD
    P = np.mean(mathfcts.cabssquared(E))
=======
    P = np.mean(utils.cabssquared(E))
>>>>>>> 24fcac5a
    E = E / np.sqrt(P)
    err = np.zeros((2, TrSyms), dtype='float')
    # ** training for X polarisation **
    wx = np.zeros((2, Ntaps), dtype=np.complex128)
    wx[1, Ntaps // 2] = 1
    # run CMA
    err[0, :], wx = FS_CMA_training(E, TrSyms, Ntaps, os, mu, wx)
    # ** training for y polarisation **
    wy = np.zeros((2, Ntaps), dtype=np.complex128)
    # initialising the taps to be ortthogonal to the x polarisation
    wy[1, :] = wx[0, ::-1]
    wy[0, :] = -wx[1, ::-1]
    wy = np.conj(wy)
    # centering the taps
    wXmaxidx = np.unravel_index(np.argmax(abs(wx)), wx.shape)
    wYmaxidx = np.unravel_index(np.argmax(abs(wy)), wy.shape)
    delay = abs(wYmaxidx[1] - wXmaxidx[1])
    pad = np.zeros((2, delay), dtype=np.complex128)
    if delay > 0:
        wy = wy[:, delay:]
        wy = np.hstack([wy, pad])
    elif delay < 0:
        wy = wy[:, 0:Ntaps - delay - 1]
        wy = np.hstack([pad, wy])
    # run CMA
    err[1, :], wy = FS_CMA_training(E, TrSyms, Ntaps, os, mu, wy)
    # equalise data points. Reuse samples used for channel estimation
    syms = L // 2 - Ntaps // os - 1
    X = segment_axis(E, Ntaps, Ntaps - os, axis=1)
    EestX = np.sum(wx[:, np.newaxis, :] * X, axis=(0, 2))[:syms]
    EestY = np.sum(wy[:, np.newaxis, :] * X, axis=(0, 2))[:syms]
    dump = 1000
    EestX = EestX[dump:-dump]
    EestY = EestY[dump:-dump]
    return EestX, EestY, wx, wy, err


def partition_signal(signal, partitions, codebook):
    """
    Partition a signal according to their power

    Parameters
    ----------
    signal : array_like
        input signal to partition

    partitions : array_like
        partition vector defining the boundaries between the different blocks

    code   : array_like
        the values to partition tolerance

    Returns
    -------
    quanta : array_like
        partitioned quanta
    """
    quanta = []
    for datum in signal:
        index = 0
        while index < len(partitions) and datum > partitions[index]:
            index += 1
        quanta.append(codebook[index])
    return quanta


def partition_value(signal, partitions, codebook):
    """
    Partition a value according to their power

    Parameters
    ----------
    signal : float
        input value to partition

    partitions : array_like
        partition vector defining the boundaries between the different blocks

    code   : array_like
        the values to partition tolerance

    Returns
    -------
    quanta : float
        partitioned quanta
    """
    index = 0
    while index < len(partitions) and signal > partitions[index]:
        index += 1
    quanta = codebook[index]
    return quanta


def FS_CMA_RDE_16QAM(Ex, Ey, TrCMA, TrRDE, Ntaps, os, muCMA, muRDE):
    """
    Equalisation of PMD and residual dispersion of a 16 QAM signal based on a radius directed equalisation (RDE)
    fractionally spaced Constant Modulus Algorithm (FS-CMA)
    The taps for the X polarisation are initialised to [0001000] and the Y polarisation is initialised orthogonally.

    Parameters
    ----------
    Ex, Ey     : array_like
       x and y polarisation of the signal field

    TrCMA : int
       number of symbols to use for training the initial CMA needs to be less than len(Ex)

    TrRDE : int
       number of symbols to use for training the radius directed equaliser, needs to be less than len(Ex)

    Ntaps   : int
       number of equaliser taps

    os      : int
       oversampling factor

    muCMA      : float
       step size parameter for the CMA algorithm

    muRDE      : float
       step size parameter for the RDE algorithm

    Returns
    -------

    EestX, EestY : array_like
       equalised x and y polarisation of the field

    wx, wy    : array_like
       equaliser taps for the x and y polarisation

    err_cma, err_rde  : array_like
       CMA and RDE estimation error for x and y polarisation
    """
    Ex = Ex.flatten()
    Ey = Ey.flatten()
    L = len(Ex)
    muCMA = muCMA / Ntaps
    muRDE = muRDE / Ntaps
    # if can't have more training samples than field
    assert (TrCMA + TrRDE
            ) * os < L - Ntaps, "More training samples than overall samples"
    # constellation properties
    R = 13.2
    code = np.array([2., 10., 18.])
    part = np.array([5.24, 13.71])
    E = np.vstack([Ex, Ey])
    # scale signal
<<<<<<< HEAD
    P = np.mean(mathfcts.cabssquared(E))
=======
    P = np.mean(utils.cabssquared(E))
>>>>>>> 24fcac5a
    E = E / np.sqrt(P)
    err_cma = np.zeros((2, TrCMA), dtype='float')
    err_rde = np.zeros((2, TrRDE), dtype='float')
    # ** training for X polarisation **
    wx = np.zeros((2, Ntaps), dtype=np.complex128)
    wx[1, Ntaps // 2] = 1
    # find taps with CMA
    err_cma[0, :], wx = FS_CMA_training(E, TrCMA, Ntaps, os, muCMA, wx)
    # scale taps for RDE
    wx = np.sqrt(R) * wx
    # use refine taps with RDE
    err_rde[0, :], wx = FS_RDE_training(E, TrCMA, TrRDE, Ntaps, os, muRDE, wx,
                                        part, code)
    # ** training for y polarisation **
    wy = np.zeros((2, Ntaps), dtype=np.complex128)
    # initialising the taps to be orthogonal to the x polarisation
    wy[1, :] = wx[0, ::-1]
    wy[0, :] = -wx[1, ::-1]
    wy = np.conj(wy) / np.sqrt(R)
    # centering the taps
    wR = np.abs(wx)
    wXmax = np.where(np.max(wR) == wR)
    wR = np.abs(wy)
    wYmax = np.where(np.max(wR) == wR)
    delay = abs(wYmax[1] - wXmax[1])
    pad = np.zeros((2, delay), dtype=np.complex128)
    if delay > 0:
        wy = wy[:, delay:]
        wy = np.hstack([wy, pad])
    elif delay < 0:
        wy = wy[:, 0:Ntaps - delay - 1]
        wy = np.hstack([pad, wy])
    # find taps with CMA
    err_cma[1, :], wy = FS_CMA_training(E, TrCMA, Ntaps, os, muCMA, wy)
    # scale taps for RDE
    wy = np.sqrt(R) * wy
    # use refine taps with RDE
    err_rde[1, :], wy = FS_RDE_training(E, TrCMA, TrRDE, Ntaps, os, muRDE, wy,
                                        part, code)
    # equalise data points. Reuse samples used for channel estimation
    syms = L // 2 - Ntaps // os - 1
    X = segment_axis(E, Ntaps, Ntaps - os, axis=1)
    EestX = np.sum(wx[:, np.newaxis, :] * X, axis=(0, 2))[:syms]
    EestY = np.sum(wy[:, np.newaxis, :] * X, axis=(0, 2))[:syms]
    dump = 1000
    EestX = EestX[dump:-dump]
    EestY = EestY[dump:-dump]
    return EestX, EestY, wx, wy, err_cma, err_rde


def CDcomp(E, fs, N, L, D, wl):
    """
    Static chromatic dispersion compensation of a single polarisation signal using overlap-add.
    All units are assumed to be SI.

    Parameters
    ----------
    E  : array_like
       single polarisation signal

    fs   :  float
       sampling rate

    N    :  int
       block size (N=0, assumes cyclic boundary conditions and uses a single FFT/IFFT)

    L    :  float
       length of the compensated fibre

    D    :  float
       dispersion

    wl   : float
       center wavelength

    Returns
    -------

    sigEQ : array_like
       compensated signal
    """
    E = E.flatten()
    samp = len(E)
    #wl *= 1e-9
    #L = L*1.e3
    c = 2.99792458e8
    #D = D*1.e-6
    if N == 0:
        N = samp

#    H = np.zeros(N,dtype='complex')
    H = np.arange(0, N) + 1j * np.zeros(N, dtype='float')
    H -= N // 2
    H *= H
    H *= np.pi * D * wl**2 * L * fs**2 / (c * N**2)
    H = np.exp(-1j * H)
    #H1 = H
    H = np.fft.fftshift(H)
    if N == samp:
        sigEQ = np.fft.fft(E)
        sigEQ *= H
        sigEQ = np.fft.ifft(sigEQ)
    else:
        n = N // 2
        zp = N // 4
        B = samp // n
        sigB = np.zeros(N, dtype=np.complex128)
        sigEQ = np.zeros(n * (B + 1), dtype=np.complex128)
        sB = np.zeros((B, N), dtype=np.complex128)
        for i in range(0, B):
            sigB = np.zeros(N, dtype=np.complex128)
            sigB[zp:-zp] = E[i * n:i * n + n]
            sigB = np.fft.fft(sigB)
            sigB *= H
            sigB = np.fft.ifft(sigB)
            sB[i, :] = sigB
            sigEQ[i * n:i * n + n + 2 * zp] = sigEQ[i * n:i * n + n + 2 *
                                                    zp] + sigB
        sigEQ = sigEQ[zp:-zp]
    return sigEQ<|MERGE_RESOLUTION|>--- conflicted
+++ resolved
@@ -6,11 +6,7 @@
 import numexpr as ne
 
 from .segmentaxis import segment_axis
-<<<<<<< HEAD
-from . import mathfcts
-=======
 from . import utils
->>>>>>> 24fcac5a
 
 
 def FS_CMA_training_python(E, TrSyms, Ntaps, os, mu, wx):
@@ -164,11 +160,7 @@
     mu = mu / Ntaps
     E = np.vstack([Ex, Ey])
     # scale signal
-<<<<<<< HEAD
-    P = np.mean(mathfcts.cabssquared(E))
-=======
     P = np.mean(utils.cabssquared(E))
->>>>>>> 24fcac5a
     E = E / np.sqrt(P)
     err = np.zeros((2, TrSyms), dtype='float')
     # ** training for X polarisation **
@@ -317,11 +309,7 @@
     part = np.array([5.24, 13.71])
     E = np.vstack([Ex, Ey])
     # scale signal
-<<<<<<< HEAD
-    P = np.mean(mathfcts.cabssquared(E))
-=======
     P = np.mean(utils.cabssquared(E))
->>>>>>> 24fcac5a
     E = E / np.sqrt(P)
     err_cma = np.zeros((2, TrCMA), dtype='float')
     err_rde = np.zeros((2, TrRDE), dtype='float')
