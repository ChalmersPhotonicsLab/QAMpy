--- conflicted
+++ resolved
@@ -7,22 +7,14 @@
 try:
     from .dsp_cython import lfsr_ext
 except:
-<<<<<<< HEAD
-    from .mathfcts import lfsr_ext
-=======
     from .utils import lfsr_ext
->>>>>>> 24fcac5a
     print("can not import cython build module")
 
 try:
     from .dsp_cython import lfsr_int
 except:
     print("can not import cython build module")
-<<<<<<< HEAD
-    from .mathfcts import lfsr_int
-=======
     from .utils import lfsr_int
->>>>>>> 24fcac5a
 
 
 def make_prbs_extXOR(order, nbits, seed=None):
