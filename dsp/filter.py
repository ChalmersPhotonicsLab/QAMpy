import numpy as np
from .utils import rrcos_freq, rrcos_time
import scipy.signal as scisig

def pre_filter(signal, bw):
    """
    Low-pass pre-filter signal with square shape filter

    Parameters
    ----------

    signal : array_like
        single polarization signal

    bw     : float
        bandwidth of the rejected part, given as fraction of overall length
    """
    sig = np.atleast_2d(signal)
    N = sig.shape
    h = np.zeros(N, dtype=np.float64)
    h[:,int(N[1]/(bw/2)):-int(N[1]/(bw/2))] = 1
    s = np.fft.ifft(np.fft.ifftshift(np.fft.fftshift(np.fft.fft(sig, axis=-1), axes=-1)*h, axes=-1), axis=-1)
    if signal.ndim < 2:
        return s.flatten()
    else:
        return s


def filter_signal(signal, fs, cutoff, ftype="bessel", order=2):
    nyq = 0.5*fs
    cutoff_norm = cutoff/nyq
    b, a = scisig.bessel(order, cutoff_norm, 'low', norm='mag', analog=False)
    y = scisig.lfilter(b, a, signal)
    return y

def filter_signal_analog(signal, fs, cutoff, ftype="bessel", order=2):
    """
    Apply an analog filter to a signal for simulating e.g. electrical bandwidth limitation

    Parameters
    ----------

    signal  : array_like
        input signal array
    fs      : float
        sampling frequency of the input signal
    cutoff  : float
        3 dB cutoff frequency of the filter
    ftype   : string, optional
        filter type can be either a bessel, butter, exp or gauss filter (default=bessel)
    order   : int
        order of the filter

    Returns
    -------
    signalout : array_like
        filtered output signal
    """
    sig = np.atleast_2d(signal)
    if ftype == "gauss":
        f = np.linspace(-fs/2, fs/2, sig.shape[1], endpoint=False)
        w = cutoff/(2*np.sqrt(2*np.log(2))) # might need to add a factor of 2 here do we want FWHM or HWHM?
        g = np.exp(-f**2/(2*w**2))
        fsignal = np.fft.fftshift(np.fft.fft(np.fft.fftshift(sig, axes=-1), axis=-1), axes=-1) * g
        if signal.ndim == 1:
            return np.fft.fftshift(np.fft.ifft(np.fft.fftshift(fsignal))).flatten()
        else:
            return np.fft.fftshift(np.fft.ifft(np.fft.fftshift(fsignal)))
    if ftype == "exp":
        f = np.linspace(-fs/2, fs/2, sig.shape[1], endpoint=False)
        w = cutoff/(np.sqrt(2*np.log(2)**2)) # might need to add a factor of 2 here do we want FWHM or HWHM?
        g = np.exp(-np.sqrt((f**2/(2*w**2))))
        g /= g.max()
        fsignal = np.fft.fftshift(np.fft.fft(np.fft.fftshift(signal))) * g
        if signal.ndim == 1:
            return np.fft.fftshift(np.fft.ifft(np.fft.fftshift(fsignal))).flatten()
        else:
            return np.fft.fftshift(np.fft.ifft(np.fft.fftshift(fsignal)))
    if ftype == "bessel":
        system = scisig.bessel(order, cutoff*2*np.pi, 'low', norm='mag', analog=True)
    elif ftype == "butter":
        system = scisig.butter(order, cutoff*2*np.pi, 'low',  analog=True)
    t = np.arange(0, sig.shape[1])*1/fs
    sig2 = np.zeros_like(sig)
    for i in range(sig.shape[0]):
        to, yo, xo = scisig.lsim(system, sig[i], t)
        sig2[i] = yo
    if signal.ndim == 1:
        return sig2.flatten()
    else:
        return sig2

def _rrcos_pulseshaping_freq(sig, fs, T, beta):
    """
    Root-raised cosine filter in the spectral domain by multiplying the fft of the signal with the
    frequency response of the rrcos filter.

    Parameters
    ----------
    sig    : array_like
        input time distribution of the signal
    fs    : float
        sampling frequency of the signal
    T     : float
        width of the filter (typically this is the symbol period)
    beta  : float
        filter roll-off factor needs to be in range [0, 1]

    Returns
    -------
    sign_out : array_like
        filtered signal in time domain
    """
<<<<<<< HEAD
    f = np.fft.fftfreq(sig.shape[0])*fs
    nyq_fil = rrcos_freq(f, beta, T)
    nyq_fil /= nyq_fil.max()
    sig_f = np.fft.fft(np.fft.fftshift(sig))
    sig_out = np.fft.ifftshift(np.fft.ifft(sig_f*nyq_fil))
    return sig_out

def rrcos_pulseshaping(sig, fs, T, beta, taps=1001):
    """
    Root-raised cosine filter applied in the time domain using fftconvolve.

    Parameters
    ----------
    sig    : array_like
        input time distribution of the signal
    fs    : float
        sampling frequency of the signal
    T     : float
        width of the filter (typically this is the symbol period)
    beta  : float
        filter roll-off factor needs to be in range [0, 1]
    taps : int, optional
        number of filter taps (if None do a spectral domain filter)

    Returns
    -------
    sign_out : array_like
        filtered signal in time domain
    """
    if taps is None:
        return _rrcos_pulseshaping_freq(sig, fs, T, beta)
    t = np.linspace(-taps/2, taps/2, taps, endpoint=False)/fs
    nqt = rrcos_time(t, beta, T)
    if sig.ndim > 1:
        sig_out = np.zeros_like(sig)
        for i in range(sig.shape[0]):
            sig_out[i] = scisig.fftconvolve(sig[i], nqt, 'same')
    else:
        sig_out = scisig.fftconvolve(sig, nqt, 'same')
    return sig_out
=======
    sign = np.atleast_2d(sig)
    f = np.linspace(-fs/2, fs/2, sign.shape[1], endpoint=False)
    nyq_fil = rrcos_freq(f, beta, T)
    nyq_fil /= nyq_fil.max()
    sig_f = np.fft.fftshift(np.fft.fft(np.fft.fftshift(sign, axes=-1), axis=-1), axes=-1)
    sig_out = np.fft.ifftshift(np.fft.ifft(np.fft.ifftshift(sig_f*nyq_fil, axes=-1), axis=-1), axes=-1)
    if sig.ndim == 1:
        return sig_out.flatten()
    else:
        return sig_out
>>>>>>> 85c83360


def moving_average(sig, N=3):
    """
    Moving average of signal

    Parameters
    ----------

    sig : array_like
        Signal for moving average
    N: number of averaging samples

    Returns
    -------

    mvg : array_like
        Average signal of length len(sig)-n+1
    """
    sign = np.atleast_2d(sig)
    ret = np.cumsum(np.insert(sign, 0,0, axis=-1), dtype=float, axis=-1)
    if sig.ndim == 1:
        return ((ret[:, N:] - ret[:,:-N])/N).flatten()
    else:
        return (ret[:, N:] - ret[:,:-N])/N<|MERGE_RESOLUTION|>--- conflicted
+++ resolved
@@ -24,7 +24,6 @@
         return s.flatten()
     else:
         return s
-
 
 def filter_signal(signal, fs, cutoff, ftype="bessel", order=2):
     nyq = 0.5*fs
@@ -111,7 +110,6 @@
     sign_out : array_like
         filtered signal in time domain
     """
-<<<<<<< HEAD
     f = np.fft.fftfreq(sig.shape[0])*fs
     nyq_fil = rrcos_freq(f, beta, T)
     nyq_fil /= nyq_fil.max()
@@ -152,18 +150,6 @@
     else:
         sig_out = scisig.fftconvolve(sig, nqt, 'same')
     return sig_out
-=======
-    sign = np.atleast_2d(sig)
-    f = np.linspace(-fs/2, fs/2, sign.shape[1], endpoint=False)
-    nyq_fil = rrcos_freq(f, beta, T)
-    nyq_fil /= nyq_fil.max()
-    sig_f = np.fft.fftshift(np.fft.fft(np.fft.fftshift(sign, axes=-1), axis=-1), axes=-1)
-    sig_out = np.fft.ifftshift(np.fft.ifft(np.fft.ifftshift(sig_f*nyq_fil, axes=-1), axis=-1), axes=-1)
-    if sig.ndim == 1:
-        return sig_out.flatten()
-    else:
-        return sig_out
->>>>>>> 85c83360
 
 
 def moving_average(sig, N=3):
