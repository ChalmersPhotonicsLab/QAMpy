#!/usr/bin/env python3
# -*- coding: utf-8 -*-
"""
Created on Fri May 26 20:31:05 2017

Pilot-Based DSP Transmitter for MQAM with M>4

@author: mazurm
"""
import numpy as np
from dsp import equalisation, modulation, utils, phaserecovery, dsp_cython, signal_quality,resample, impairments
from dsp.prbs import make_prbs_extXOR
import matplotlib.pylab as plt



def gen_dataframe_with_phasepilots_hybridmodulation(M=(128,256),mod_ratio = (1,1),npols=2, frame_length = 2**18, pilot_seq_len = 256, pilot_ins_ratio = 32):


    if len(M) != len(mod_ratio):
        raise ValueError("Number of moduation formats and insertion ratios does not match")

    
    N_data_frames = int((frame_length - pilot_seq_len) / pilot_ins_ratio)
    if (N_data_frames%1) != 0:
        raise ValueError("Pilot insertion ratio not propper selected")

    # Modulators to generate hybrid QAM
    pilot_modualtor = modulation.QAMModulator(4)
    data_modulators = []
    for mod in M:
        data_modulators.append(modulation.QAMModulator(mod))
        
    # Arrange to have same average power of both
    N_data_symbs = int(N_data_frames * (pilot_ins_ratio - 1))
    norm_factors = np.zeros(len(M))
    for i in range(len(M)):
#        norm_factors[i] = np.min(np.abs(data_modulators[i].symbols[0]-data_modulators[i].symbols[1:]))/2
        norm_factors[i] = np.max(np.abs(data_modulators[i].symbols.real))
    norm_factors[0] = np.sqrt(1.213) # For 50/%
    norm_factors[0] = np.sqrt(1.24)
    norm_factors[1] = 1
    # Pilot symbols    
    N_pilot_symbs = pilot_seq_len + N_data_frames    
    N_pilot_bits = (N_pilot_symbs) * pilot_modualtor.Nbits

    # Number of symbols per modulation format, correction added later
    sub_blocks = N_data_symbs // sum(mod_ratio)
    rem_symbs = N_data_symbs % sum(mod_ratio)

    # Set sequence together
    symbol_seq = np.zeros([npols,frame_length], dtype = complex)
    data_symbs = np.zeros([npols,N_data_symbs], dtype = complex)
    pilot_symbs = np.zeros([npols,N_pilot_symbs], dtype = complex)

    for l in range(npols):
        # Generate modulated symbols
        mod_symbs = []
        for i in range(len(M)):
            if rem_symbs- sum(mod_ratio[:i+1]) > 0:
                if sum(mod_ratio[:i+1]) < rem_symbs:
                    add_symbs = sum(mod_ratio[:i+1])
                else:
                    add_symbs = rem_symbs - sum(mod_ratio[:i])
                    
                tmp_bits = np.random.randint(0,high=2, size = (sub_blocks*mod_ratio[i]+add_symbs)*M[i]).astype(np.bool)
            else:
                tmp_bits = np.random.randint(0,high=2, size = sub_blocks*mod_ratio[i]*M[i]).astype(np.bool)
            
            mod_symbs.append(data_modulators[i].modulate(tmp_bits)/norm_factors[i]) 
        
        place_ind = np.cumsum(mod_ratio)
        for i in range(N_data_symbs):
            place = np.argmax(i%place_ind != 0)
            data_symbs[l,i] = mod_symbs[place][i//sum(mod_ratio)]
        
        # Normalize output symbols to have a unit energy of 1
        data_symbs[l,:] = data_symbs[l,:]/np.sqrt(np.mean(np.abs(data_symbs[l,:])**2))        
        
        # Modulate the pilot symbols
        pilot_bits = np.random.randint(0, high=2, size=N_pilot_bits).astype(np.bool)
        pilot_symbs[l,:] = pilot_modualtor.modulate(pilot_bits)
        
        # Insert pilot sequence
        symbol_seq[l,0:pilot_seq_len] = pilot_symbs[l,0:pilot_seq_len]
        symbol_seq\
        [l,(pilot_seq_len)::pilot_ins_ratio] \
        = pilot_symbs[l,pilot_seq_len:]
        
        # Insert data symbols
        for j in np.arange(N_data_frames):
            symbol_seq[l,pilot_seq_len + j*pilot_ins_ratio + 1:\
                            pilot_seq_len + (j+1)*pilot_ins_ratio ] = \
                            data_symbs[l,j*(pilot_ins_ratio-1):(j+1)*(pilot_ins_ratio-1)]
    
    return symbol_seq, data_symbs, pilot_symbs


def sim_tx(frame, os, num_frames = 5, modal_delay = None, beta=0.1, snr=None, symb_rate=24e9, freqoff=None, linewidth=None, rot_angle=None,taps=None):
    """
    Function to simulate transmission distortions to pilot frame

    """

    npols = frame.shape[0]
    sig = np.zeros([npols, int(num_frames*(frame[0, :]).shape[0] * os)], dtype=complex)

    for l in range(npols):

        curr_frame = np.tile(frame[l, :],num_frames)

        # Add modal delays, this can be used to emulate things like fake-pol. mux. when the frames are not aligned.
        if modal_delay is not None:
            if np.array(modal_delay).shape[0] != npols:
                raise ValueError("Number of rolls has to match number of modes!")
            curr_frame = np.roll(curr_frame,modal_delay[l])

        # Upsample and pulse shaping
        if os > 1:
<<<<<<< HEAD
            if taps is None:
                sig[l, :] = resample.rrcos_resample_zeroins(curr_frame, 1, os, beta=beta, renormalise=True)
            else:
                sig[l, :] = resample.rrcos_resample_poly(curr_frame,1,os,beta=beta,renormalise=True,taps=taps)
=======
            sig[l, :] = resample.rrcos_resample(curr_frame, 1, os, beta=beta, renormalise=True)
>>>>>>> ca8784e3

        # Add AWGN
        if snr is not None:
            sig[l, :] = impairments.add_awgn(sig[l, :], 10 ** (-snr / 20) * np.sqrt(os))

        # Add FOE
        if freqoff is not None:
            sig[l, :] *= np.exp(2.j * np.pi * np.arange(len(sig[l, :])) * freqoff / (symb_rate * os))

        # Add Phase Noise
        if linewidth is not None:
            sig[l, :] = sig[l, :] * np.exp(1j * impairments.phase_noise(sig[l, :].shape, linewidth, symb_rate * os))

        # Verfy normalization
        sig = utils.normalise_and_center(sig)

    # Currently only implemented for DP signals.
    if (npols == 2) and (rot_angle is not None):
        sig = utils.rotate_field(sig, rot_angle)

    return sig<|MERGE_RESOLUTION|>--- conflicted
+++ resolved
@@ -12,6 +12,94 @@
 from dsp.prbs import make_prbs_extXOR
 import matplotlib.pylab as plt
 
+
+def gen_dataframe_with_phasepilots(M,npols, frame_length = 2**18, pilot_seq_len = 256, pilot_ins_ratio = 32, PRBS = False, PRBSorder=15, PRBSseed=None):
+
+    data_modulator = modulation.QAMModulator(M)
+    pilot_modualtor = modulation.QAMModulator(4)
+    
+    N_data_frames = int((frame_length - pilot_seq_len) / pilot_ins_ratio)
+    
+    if (N_data_frames%1) != 0:
+        raise ValueError("Pilot insertion ratio not propper selected")
+    
+    N_pilot_symbs = pilot_seq_len + N_data_frames    
+    N_data_symbs = N_data_frames * (pilot_ins_ratio - 1)    
+    N_pilot_bits = (N_pilot_symbs) * pilot_modualtor.Nbits
+    N_data_bits = N_data_symbs * data_modulator.Nbits
+       
+    # Set sequence together
+    symbol_seq = np.zeros([npols,frame_length], dtype = complex)
+    data_symbs = np.zeros([npols,N_data_symbs], dtype = complex)
+    pilot_symbs = np.zeros([npols,N_pilot_symbs], dtype = complex)
+    
+    for l in range(npols):
+    
+        # Generate bits for modulation
+        if PRBS == True:
+            pilot_bits = make_prbs_extXOR(PRBSorder, N_pilot_bits, PRBSseed)
+            data_bits = make_prbs_extXOR(PRBSorder, N_data_bits, PRBSseed)
+        else:
+            pilot_bits = np.random.randint(0, high=2, size=N_pilot_bits).astype(np.bool)    
+            data_bits = np.random.randint(0, high=2, size=N_data_bits).astype(np.bool)
+        
+        pilot_symbs[l,:] = pilot_modualtor.modulate(pilot_bits)
+        data_symbs[l,:] = data_modulator.modulate(data_bits)
+        
+        # Insert pilot sequence
+        symbol_seq[l,0:pilot_seq_len] = pilot_symbs[l,0:pilot_seq_len]
+        symbol_seq\
+        [l,(pilot_seq_len)::pilot_ins_ratio] \
+        = pilot_symbs[l,pilot_seq_len:]
+        
+        # Insert data symbols
+        for j in np.arange(N_data_frames):
+            symbol_seq[l,pilot_seq_len + j*pilot_ins_ratio + 1:\
+                            pilot_seq_len + (j+1)*pilot_ins_ratio ] = \
+                            data_symbs[l,j*(pilot_ins_ratio-1):(j+1)*(pilot_ins_ratio-1)]
+    
+    return symbol_seq, data_symbs, pilot_symbs
+
+
+def gen_dataframe_without_phasepilots(M,npols, frame_length = 2**18, pilot_seq_len = 256, PRBS = False, PRBSorder=15, PRBSseed=None):
+
+    data_modulator = modulation.QAMModulator(M)
+    pilot_modualtor = modulation.QAMModulator(4)
+    
+    
+    if (pilot_seq_len >= frame_length):
+        raise ValueError("Pilot insertion ratio not propper selected")
+    
+    N_data_symbs = int(frame_length - pilot_seq_len)
+    
+    N_pilot_bits = (pilot_seq_len) * pilot_modualtor.Nbits
+    N_data_bits = N_data_symbs * data_modulator.Nbits
+    
+    # Set sequence together
+    symbol_seq = np.zeros([npols,frame_length], dtype = complex)
+    data_symbs = np.zeros([npols,N_data_symbs], dtype = complex)
+    pilot_symbs = np.zeros([npols,pilot_seq_len], dtype = complex)
+    
+    for l in range(npols):
+    
+        # Generate bits for modulation
+        if PRBS == True:
+            pilot_bits = make_prbs_extXOR(PRBSorder, N_pilot_bits, PRBSseed)
+            data_bits = make_prbs_extXOR(PRBSorder, N_data_bits, PRBSseed)
+        else:
+            pilot_bits = np.random.randint(0, high=2, size=N_pilot_bits).astype(np.bool)    
+            data_bits = np.random.randint(0, high=2, size=N_data_bits).astype(np.bool)
+        
+        pilot_symbs[l,:] = pilot_modualtor.modulate(pilot_bits)
+        data_symbs[l,:] = data_modulator.modulate(data_bits)
+        
+        # Insert pilot sequence
+        symbol_seq[l,0:pilot_seq_len] = pilot_symbs[l,0:pilot_seq_len]
+
+        # Insert data symbols
+        symbol_seq[l,pilot_seq_len:] = data_symbs[l,:]
+    
+    return symbol_seq, data_symbs, pilot_symbs
 
 
 def gen_dataframe_with_phasepilots_hybridmodulation(M=(128,256),mod_ratio = (1,1),npols=2, frame_length = 2**18, pilot_seq_len = 256, pilot_ins_ratio = 32):
@@ -96,7 +184,7 @@
     return symbol_seq, data_symbs, pilot_symbs
 
 
-def sim_tx(frame, os, num_frames = 5, modal_delay = None, beta=0.1, snr=None, symb_rate=24e9, freqoff=None, linewidth=None, rot_angle=None,taps=None):
+def sim_tx(frame, os, num_frames = 5, modal_delay = None, beta=0.1, snr=None, symb_rate=24e9, freqoff=None, linewidth=None, rot_angle=None):
     """
     Function to simulate transmission distortions to pilot frame
 
@@ -117,14 +205,7 @@
 
         # Upsample and pulse shaping
         if os > 1:
-<<<<<<< HEAD
-            if taps is None:
-                sig[l, :] = resample.rrcos_resample_zeroins(curr_frame, 1, os, beta=beta, renormalise=True)
-            else:
-                sig[l, :] = resample.rrcos_resample_poly(curr_frame,1,os,beta=beta,renormalise=True,taps=taps)
-=======
             sig[l, :] = resample.rrcos_resample(curr_frame, 1, os, beta=beta, renormalise=True)
->>>>>>> ca8784e3
 
         # Add AWGN
         if snr is not None:
@@ -136,7 +217,7 @@
 
         # Add Phase Noise
         if linewidth is not None:
-            sig[l, :] = sig[l, :] * np.exp(1j * impairments.phase_noise(sig[l, :].shape, linewidth, symb_rate * os))
+            sig[l, :] = impairments.apply_phase_noise(sig[l, :], linewidth, symb_rate * os)
 
         # Verfy normalization
         sig = utils.normalise_and_center(sig)
