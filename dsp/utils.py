--- conflicted
+++ resolved
@@ -3,7 +3,6 @@
 import numpy as np
 
 """ a number of convenience functions"""
-
 
 def cabssquared(x):
     """Calculate the absolute squared of a complex number"""
@@ -434,180 +433,4 @@
     qdat_n = qdat[:len(qdat)-(len(qdat)%N[1])]
     qdat_n = qdat_n.reshape(N[1], len(qdat_n)/N[1])
     l = min(len(idat_n[0]), len(qdat_n[0]))
-    return np.hstack([idat_n[:l], qdat_n[:l]]).flatten()
-
-<<<<<<< HEAD
-def comp_IQbalance(signal):
-    """
-    Compensate IQ imbalance of a signal
-    """
-    signal -= np.mean(signal)
-    I = signal.real
-    Q = signal.imag
-
-    # phase balance
-    mon_signal = np.sum(I*Q)/np.sum(I**2)
-    phase_inbalance = np.arcsin(-mon_signal)
-    Q_balcd = (Q + np.sin(phase_inbalance)*I)/np.cos(phase_inbalance)
-    am_bal = np.sum(I**2)/np.sum(Q_balcd**2)
-    Q_comp = Q_balcd * np.sqrt(am_bal)
-    return I + 1.j * Q_comp
-
-def pre_filter(signal, bw, os):
-    """
-    Low-pass pre-filter signal with square shape filter
-
-    Parameters
-    ----------
-
-    signal : array_like
-        single polarization signal
-
-    bw     : float
-        bandwidth of the rejected part, given as fraction of overall length
-    """
-    N = len(signal)
-    freq_axis = np.fft.fftfreq(N,1/os)
-
-    idx = np.where(abs(freq_axis)<bw/2)
-
-    h = np.zeros(N, dtype=np.float64)
-    #h[int(N/(bw/2)):-int(N/(bw/2))] = 1
-    h[idx] = 1
-    s = np.fft.ifftshift(np.fft.ifft(np.fft.fft(signal)*h))
-    return s
-
-def filter_signal(signal, fs, cutoff, ftype="bessel", order=2):
-    nyq = 0.5*fs
-    cutoff_norm = cutoff/nyq
-    b, a = scisig.bessel(order, cutoff_norm, 'low', norm='mag', analog=False)
-    y = scisig.lfilter(b, a, signal)
-    return y
-
-def filter_signal_analog(signal, fs, cutoff, ftype="bessel", order=2):
-    """
-    Apply an analog filter to a signal for simulating e.g. electrical bandwidth limitation
-
-    Parameters
-    ----------
-
-    signal  : array_like
-        input signal array
-    fs      : float
-        sampling frequency of the input signal
-    cutoff  : float
-        3 dB cutoff frequency of the filter
-    ftype   : string, optional
-        filter type can be either a bessel, butter, exp or gauss filter (default=bessel)
-    order   : int
-        order of the filter
-
-    Returns
-    -------
-    signalout : array_like
-        filtered output signal
-    """
-    if ftype == "gauss":
-        f = np.linspace(-fs/2, fs/2, signal.shape[0], endpoint=False)
-        w = cutoff/(2*np.sqrt(2*np.log(2))) # might need to add a factor of 2 here do we want FWHM or HWHM?
-        g = np.exp(-f**2/(2*w**2))
-        fsignal = np.fft.fftshift(np.fft.fft(np.fft.fftshift(signal))) * g
-        return np.fft.fftshift(np.fft.ifft(np.fft.fftshift(fsignal)))
-    if ftype == "exp":
-        f = np.linspace(-fs/2, fs/2, signal.shape[0], endpoint=False)
-        w = cutoff/(np.sqrt(2*np.log(2)**2)) # might need to add a factor of 2 here do we want FWHM or HWHM?
-        g = np.exp(-np.sqrt((f**2/(2*w**2))))
-        g /= g.max()
-        fsignal = np.fft.fftshift(np.fft.fft(np.fft.fftshift(signal))) * g
-        return np.fft.fftshift(np.fft.ifft(np.fft.fftshift(fsignal)))
-    if ftype == "bessel":
-        system = scisig.bessel(order, cutoff*2*np.pi, 'low', norm='mag', analog=True)
-    elif ftype == "butter":
-        system = scisig.butter(order, cutoff*2*np.pi, 'low', norm='mag', analog=True)
-    t = np.arange(0, signal.shape[0])*1/fs
-    to, yo, xo = scisig.lsim(system, signal, t)
-    return yo
-
-def rrcos_pulseshaping(sig, fs, T, beta):
-    """
-    Root-raised cosine filter applied in the spectral domain.
-
-    Parameters
-    ----------
-    sig    : array_like
-        input time distribution of the signal
-    fs    : float
-        sampling frequency of the signal
-    T     : float
-        width of the filter (typically this is the symbol period)
-    beta  : float
-        filter roll-off factor needs to be in range [0, 1]
-
-    Returns
-    -------
-    sign_out : array_like
-        filtered signal in time domain
-    """
-    f = np.linspace(-fs/2, fs/2, sig.shape[0], endpoint=False)
-    nyq_fil = np.sqrt(rcos_freq(f, beta, T))
-    nyq_fil /= nyq_fil.max()
-    sig_f = np.fft.fftshift(np.fft.fft(np.fft.fftshift(sig)))
-    sig_out = np.fft.ifftshift(np.fft.ifft(np.fft.ifftshift(sig_f*nyq_fil)))
-    return sig_out
-
-def add_awgn(sig, strgth):
-    """
-    Add additive white Gaussian noise to a signal.
-
-    Parameters
-    ----------
-    sig    : array_like
-        signal input array can be 1d or 2d, if 2d noise will be added to every dimension
-    strgth : float
-        the strength of the noise to be added to each dimension
-
-    Returns
-    -------
-    sigout : array_like
-       output signal with added noise
-
-    """
-    sigout = np.zeros(sig.shape, dtype=sig.dtype)
-    if sig.ndim > 1:
-        N = sig.shape[1]
-        for i in range(sig.shape[0]):
-            sigout[i] = sig[i] + strgth * (np.random.randn(N) + 1.j*np.random.randn(N))/np.sqrt(2) # sqrt(2) because of var vs std
-    else:
-        N = sig.shape[0]
-        sigout = sig + strgth * (np.random.randn(N) + 1.j*np.random.randn(N))/np.sqrt(2) # sqrt(2) because of var vs std
-    return sigout
-
-
-def comp_rf_delay(sig, delay, sampling_rate = 50e9 ):
-    """
-    Adds a delay of X picoseconds to the signal in frequency domain. Can be
-    used to compensate for impairments such as RF cables of different length
-    between the optical hybrid and ADC.
-
-    Input:
-        sig: Real-valued input signal
-        sampling_ratev: ADC sampling rate
-        delay: Delay in ps
-
-
-    Output
-        sig_out: Signal after compensating for delay
-
-    """
-
-    # Frequency base vector
-    freqVector = np.fft.fftfreq(sig.size, 2/sampling_rate)
-
-    # Phase-dealyed version
-    sig_out = np.fft.ifft(np.exp(-1j*2*np.pi*delay*1e-12*freqVector)*\
-                          np.fft.fft(sig))
-
-    # Real part of output
-    return sig_out.real
-=======
->>>>>>> f927fdb4
+    return np.hstack([idat_n[:l], qdat_n[:l]]).flatten()