from __future__ import division, print_function
import numpy as np
<<<<<<< HEAD
from . import mathfcts
=======
from . import utils
>>>>>>> 24fcac5a
from .theory import CalculateMQAMSymbols, MQAMScalingFactor
from .ber_functions import QAMquantize


def normalise_sig(sig, M):
    """Normalise signal to average power"""
    norm = np.sqrt(calS0(sig, M))
    return 1 / norm, sig / norm


def cal_blind_evm(sig, M):
    """Blind calculation of the linear Error Vector Magnitude for an M-QAM
    signal. Does not consider Symbol errors.

    Parameters
    ----------
    sig : array_like
        input signal
    M : int
       QAM order

    Returns
    -------
    evm : float
        Error Vector Magnitude
    """
    ideal = CalculateMQAMSymbols(M).flatten()
    Ai, Pi = normalise_sig(ideal, M)
    Am, Pm = normalise_sig(sig, M)
    evm = np.mean(np.min(abs(Pm[:,np.newaxis].real-Pi.real)**2 +\
            abs(Pm[:,np.newaxis].imag-Pi.imag)**2, axis=1))
    evm /= np.mean(abs(Pi)**2)
    return np.sqrt(evm)


def cal_evm_known_data(sig, ideal, M):
    """Blind calculation of the linear Error Vector Magnitude for an M-QAM
    signal. This function calculates the EVM while calculating longer distances if
    there are symbol errors.

    Parameters
    ----------
    sig : array_like
        input signal
    ideal : array_like
        the error-free signal
    M : int
       QAM order

    Returns
    -------
    evm : float
        Error Vector Magnitude
    """
    Ai, Pi = normalise_sig(ideal, M)
    As, Ps = normalise_sig(sig, M)
    evm = np.mean(abs(Pi.real - Ps.real)**2 + \
                  abs(Pi.imag - Ps.imag)**2)
    evm /= np.mean(abs(Pi)**2)
    return np.sqrt(evm)


def cal_SNR_QAM(E, M):
    """Calculate the signal to noise ratio SNR according to formula given in
    Gao and Tepedelenlioglu in IEEE Trans in Signal Processing Vol 53,
    pg 865 (2005).

    Parameters:
    ----------
    E   : array_like
      input field
    M:  : int
      order of the QAM constallation

    Returns:
    -------
    S0/N: : float
        linear SNR estimate
    """
    gamma = _cal_gamma(M)
    r2 = np.mean(abs(E)**2)
    r4 = np.mean(abs(E)**4)
    S1 = 1 - 2 * r2**2 / r4 - np.sqrt(
        (2 - gamma) * (2 * r2**4 / r4**2 - r2**2 / r4))
    S2 = gamma * r2**2 / r4 - 1
    return S1 / S2


def _cal_gamma(M):
    """Calculate the gamma factor for SNR estimation."""
    A = abs(CalculateMQAMSymbols(M)) / np.sqrt(MQAMScalingFactor(M))
    uniq, counts = np.unique(A, return_counts=True)
    return np.sum(uniq**4 * counts / M)


def cal_Q_16QAM(E):
    """Calculate the signal to noise ratio SNR according to formula given in
    Gao and Tepedelenlioglu in IEEE Trans in Signal Processing Vol 53,
    pg 865 (2005).

    Parameters:
    ----------
    E  : array_like
       input field

    Returns:
    --------
    S0/N   : float
         linear SNR estimate
    """
    return cal_SNR_QAM(E, 16)


def calS0(E, M):
    """Calculate the signal power S0 according to formula given in
    Gao and Tepedelenlioglu in IEEE Trans in Signal Processing Vol 53,
    pg 865 (2005).

    Parameters:
    ----------
    E   : array_like
      input field
    M:  : int

    Returns:
    -------
    S0   : float
       signal power estimate
    """
    N = len(E)
    gamma = _cal_gamma(M)
    r2 = np.mean(abs(E)**2)
    r4 = np.mean(abs(E)**4)
    S1 = 1 - 2 * r2**2 / r4 - np.sqrt(
        (2 - gamma) * (2 * r2**4 / r4**2 - r2**2 / r4))
    S2 = gamma * r2**2 / r4 - 1
    # S0 = r2/(1+S2/S1) because r2=S0+N and S1/S2=S0/N
    return r2 / (1 + S2 / S1)


def SNR_QPSK_blind(E):
    """
    Calculates the SNR of a QPSK signal based on the variance of the constellation
    assmuing no symbol errors"""
    E4 = -E**4
    Eref = E4**(1. / 4)
    #P = np.mean(abs(Eref**2))
    P = np.mean(utils.cabssquared(Eref))
    var = np.var(Eref)
    SNR = 10 * np.log10(P / var)
    return SNR


def cal_ser_QAM(data_rx, symbol_tx, M):
    """
    Calculate the symbol error rate

    Parameters
    ----------

    data_rx : array_like
            received signal
    symbols_tx : array_like
            original symbols
    M       : int
            QAM order

    Returns
    -------
    SER : float
       Symbol error rate estimate
    """
    data_demod = QAMquantize(data_rx, M)[0]
    return np.count_nonzero(data_demod - symbol_tx) / len(data_rx)<|MERGE_RESOLUTION|>--- conflicted
+++ resolved
@@ -1,10 +1,6 @@
 from __future__ import division, print_function
 import numpy as np
-<<<<<<< HEAD
-from . import mathfcts
-=======
 from . import utils
->>>>>>> 24fcac5a
 from .theory import CalculateMQAMSymbols, MQAMScalingFactor
 from .ber_functions import QAMquantize
 
