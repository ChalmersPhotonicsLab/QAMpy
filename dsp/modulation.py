--- conflicted
+++ resolved
@@ -198,34 +198,6 @@
                 bitsq = make_prbs_extXOR(PRBSorder[i], Nbits, PRBSseed[i])
             else:
                 bitsq = np.random.randint(0, high=2, size=Nbits).astype(np.bool)
-<<<<<<< HEAD
-        symbols = self.modulate(bitsq)
-        if resample_noise:
-            if snr is not None:
-                outdata = utils.add_awgn(symbols, 10**(-snr/20))
-            outdata = resample(baudrate, samplingrate, outdata)
-        else:
-            os = samplingrate/baudrate
-            if samplingrate > 1:
-                outdata = rrcos_resample_zeroins(symbols, baudrate, samplingrate, beta=beta, Ts=1/baudrate, renormalise=True)
-            else:
-                outdata = symbols
-            if snr is not None:
-                outdata = utils.add_awgn(outdata, 10**(-snr/20)*np.sqrt(os))
-        outdata *= np.exp(2.j * np.pi * np.arange(len(outdata)) * carrier_df / samplingrate)
-        # not 100% clear if we should apply before or after resampling
-        if lw_LO:
-            outdata = apply_phase_noise(outdata, lw_LO, samplingrate)
-        return outdata, symbols, bitsq
-
-    def theoretical_SER(self, snr):
-        """
-        Return the theoretical SER for this modulation format for the given SNR (in linear units)
-        """
-        return theory.MQAM_SERvsEsN0(snr, self.M)
-
-    def calculate_SER(self, signal_rx, symbol_tx=None, bits_tx=None, synced=False):
-=======
             symbols = self.modulate(bitsq)
             if resample_noise:
                 if snr is not None:
@@ -248,7 +220,6 @@
         return np.array(out), self.symbols_tx, self.bits_tx
 
     def cal_ser(self, signal_rx, symbols_tx=None, bits_tx=None, synced=False):
->>>>>>> a984a1be
         """
         Calculate the symbol error rate of the received signal.Currently does not check
         for correct polarization.
