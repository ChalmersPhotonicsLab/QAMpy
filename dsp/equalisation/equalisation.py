--- conflicted
+++ resolved
@@ -176,26 +176,6 @@
     wx[0, Ntaps // 2] = 1
     return wx
 
-<<<<<<< HEAD
-def _init_orthogonaltaps(wx):
-    # initialising the taps to be ortthogonal to the x polarisation
-    wy = wx[::-1,::-1]
-    # centering the taps
-    wXmaxidx = np.unravel_index(np.argmax(abs(wx)), wx.shape)
-    wYmaxidx = np.unravel_index(np.argmax(abs(wy)), wy.shape)
-    delay = abs(wYmaxidx[0] - wXmaxidx[0])
-    if delay != 0:
-        pad = np.zeros((2, delay), dtype=np.complex128)
-        if delay > 0:
-            wy = wy[:, delay:]
-            wy = np.hstack([wy, pad])
-        elif delay < 0:
-            wy = wy[:, 0:Ntaps - delay - 1]
-            wy = np.hstack([pad, wy])
-    return wy
-
-=======
->>>>>>> ee896a50
 def generate_partition_codes_complex(M):
     """
     Generate complex partitions and codes for M-QAM for MRDE based on the real and imaginary radii of the different symbols. The partitions define the boundaries between the different codes. This is used to determine on which real/imaginary radius a signal symbol should lie on. The real and imaginary parts should be used for parititioning the real and imaginary parts of the signal in MRDE.
