--- conflicted
+++ resolved
@@ -28,16 +28,4 @@
 
 def MQAMScalingFactor(M):
     """Calculate the factor for scaling the average energy to 1"""
-<<<<<<< HEAD
-    return 2 / 3 * (M - 1)
-
-
-def CalculateMQAMSymbols(M):
-    """Genarate the symbols on the constallation diagram for M-QAM"""
-    qam = np.mgrid[-(2 * np.sqrt(M) / 2 - 1):2 * np.sqrt(
-        M) / 2 - 1:1.j * np.sqrt(M), -(2 * np.sqrt(M) / 2 - 1):2 * np.sqrt(M) /
-                   2 - 1:1.j * np.sqrt(M)]
-    return qam[0] + 1.j * qam[1]
-=======
-    return 2 / 3 * (M - 1)
->>>>>>> 24fcac5a
+    return 2 / 3 * (M - 1)