--- conflicted
+++ resolved
@@ -3,11 +3,7 @@
 from scipy.special import erfc
 
 # local imports
-<<<<<<< HEAD
-from .mathfcts import resample
-=======
 from .utils import resample
->>>>>>> 24fcac5a
 from .prbs import make_prbs_extXOR
 from . import theory
 
